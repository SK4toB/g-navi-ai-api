name: FastAPI Docker Build & Push

on:
    push:
        branches: [main, ci/k8s]
    pull_request:
        branches: [main]

env:
    IMAGE_REGISTRY: amdp-registry.skala-ai.com/skala25a
    IMAGE_NAME: sk-gnavi4-ai
    DOCKER_CREDENTIAL_ID: skala-image-registry-id

jobs:
    build-and-push:
        runs-on: ubuntu-latest
        timeout-minutes: 30 # 전체 작업 타임아웃 설정

        steps:
            - name: Checkout source code
              uses: actions/checkout@v4

<<<<<<< HEAD
            - name: Set up Python 3.10
              uses: actions/setup-python@v4
              with:
                  python-version: '3.10'
=======
      # 디스크 공간 확보 추가
      - name: Free Disk Space (Ubuntu)
        uses: jlumbroso/free-disk-space@main
        with:
          tool-cache: false
          android: true
          dotnet: true
          haskell: true
          large-packages: true
          docker-images: true
          swap-storage: true

      - name: Set up Python 3.10
        uses: actions/setup-python@v4
        with:
          python-version: "3.10"
>>>>>>> 226ee536

            # Python 패키지 캐싱
            - name: Cache Python packages
              uses: actions/cache@v3
              with:
                  path: ~/.cache/pip
                  key: ${{ runner.os }}-pip-${{ hashFiles('**/requirements.txt') }}
                  restore-keys: |
                      ${{ runner.os }}-pip-

            # 의존성 설치 및 간단한 문법 체크
            - name: Install dependencies and validate
              run: |
                  python -m pip install --upgrade pip
                  pip install -r requirements.txt
                  python -m py_compile app/main.py
              timeout-minutes: 10

            - name: Set up Docker Buildx
              uses: docker/setup-buildx-action@v3

            - name: Log in to Docker registry
              uses: docker/login-action@v3
              with:
                  registry: ${{ env.IMAGE_REGISTRY }}
                  username: ${{ secrets.HARBOR_USERNAME }}
                  password: ${{ secrets.HARBOR_PASSWORD }}

            - name: Generate image tag
              id: generate_tag
              run: |
                  BUILD_NUMBER="${{ github.run_number }}"
                  HASH=$(date +%s%N | sha256sum | cut -c1-12)
                  FINAL_IMAGE_TAG="${BUILD_NUMBER}-${HASH}"
                  echo "FINAL_IMAGE_TAG=$FINAL_IMAGE_TAG" >> $GITHUB_ENV
                  echo "Final Tag: $FINAL_IMAGE_TAG"

<<<<<<< HEAD
            # Docker 빌드 최적화 - 멀티스테이지 빌드와 캐시 활용
            - name: Build and push Docker image
              uses: docker/build-push-action@v5
              with:
                  context: .
                  platforms: linux/amd64
                  push: true
                  tags: |
                      ${{ env.IMAGE_REGISTRY }}/${{ env.IMAGE_NAME }}:${{ env.FINAL_IMAGE_TAG }}
                      ${{ env.IMAGE_REGISTRY }}/${{ env.IMAGE_NAME }}:latest
                  cache-from: type=gha
                  cache-to: type=gha,mode=max
                  # 빌드 최적화를 위한 빌드 인자
                  build-args: |
                      BUILDKIT_INLINE_CACHE=1
              timeout-minutes: 15
=======
      # Docker 빌드 최적화 - 멀티스테이지 빌드와 캐시 활용
      - name: Build and push Docker image
        uses: docker/build-push-action@v5
        with:
          context: .
          platforms: linux/amd64
          push: true
          tags: |
            ${{ env.IMAGE_REGISTRY }}/${{ env.IMAGE_NAME }}:${{ env.FINAL_IMAGE_TAG }}
            ${{ env.IMAGE_REGISTRY }}/${{ env.IMAGE_NAME }}:latest
          cache-from: type=gha
          cache-to: type=gha,mode=max
          # 빌드 최적화를 위한 빌드 인자
          build-args: |
            BUILDKIT_INLINE_CACHE=1
        timeout-minutes: 30
>>>>>>> 226ee536

            - name: Image build success
              run: |
                  echo "Docker 이미지 빌드 및 푸시 성공"
                  echo "이미지: ${{ env.IMAGE_REGISTRY }}/${{ env.IMAGE_NAME }}:${{ env.FINAL_IMAGE_TAG }}"
                  echo "Harbor에서 확인바람"<|MERGE_RESOLUTION|>--- conflicted
+++ resolved
@@ -19,13 +19,6 @@
         steps:
             - name: Checkout source code
               uses: actions/checkout@v4
-
-<<<<<<< HEAD
-            - name: Set up Python 3.10
-              uses: actions/setup-python@v4
-              with:
-                  python-version: '3.10'
-=======
       # 디스크 공간 확보 추가
       - name: Free Disk Space (Ubuntu)
         uses: jlumbroso/free-disk-space@main
@@ -42,7 +35,6 @@
         uses: actions/setup-python@v4
         with:
           python-version: "3.10"
->>>>>>> 226ee536
 
             # Python 패키지 캐싱
             - name: Cache Python packages
@@ -80,24 +72,6 @@
                   echo "FINAL_IMAGE_TAG=$FINAL_IMAGE_TAG" >> $GITHUB_ENV
                   echo "Final Tag: $FINAL_IMAGE_TAG"
 
-<<<<<<< HEAD
-            # Docker 빌드 최적화 - 멀티스테이지 빌드와 캐시 활용
-            - name: Build and push Docker image
-              uses: docker/build-push-action@v5
-              with:
-                  context: .
-                  platforms: linux/amd64
-                  push: true
-                  tags: |
-                      ${{ env.IMAGE_REGISTRY }}/${{ env.IMAGE_NAME }}:${{ env.FINAL_IMAGE_TAG }}
-                      ${{ env.IMAGE_REGISTRY }}/${{ env.IMAGE_NAME }}:latest
-                  cache-from: type=gha
-                  cache-to: type=gha,mode=max
-                  # 빌드 최적화를 위한 빌드 인자
-                  build-args: |
-                      BUILDKIT_INLINE_CACHE=1
-              timeout-minutes: 15
-=======
       # Docker 빌드 최적화 - 멀티스테이지 빌드와 캐시 활용
       - name: Build and push Docker image
         uses: docker/build-push-action@v5
@@ -114,7 +88,6 @@
           build-args: |
             BUILDKIT_INLINE_CACHE=1
         timeout-minutes: 30
->>>>>>> 226ee536
 
             - name: Image build success
               run: |
