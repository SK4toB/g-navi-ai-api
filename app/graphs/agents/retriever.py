# app/graphs/agents/retriever.py
<<<<<<< HEAD
"""
* @className : CareerEnsembleRetrieverAgent
* @description : 커리어 앙상블 리트리버 에이전트 모듈
*                Vector Store에서 관련 정보를 검색하는 핵심 모듈입니다.
*                BM25 + OpenAI 임베딩 앙상블 검색으로 정확도를 향상시키고,
*                사용자 프로필 기반 개인화된 검색 결과를 제공합니다.
*
*                🔄 주요 기능:
*                1. BM25 + OpenAI 임베딩 앙상블 검색으로 정확도 향상
*                2. 커리어 사례와 교육과정 데이터 통합 검색
*                3. 사용자 프로필 기반 개인화된 검색 결과 제공
*                4. ChromaDB를 활용한 고성능 벡터 검색
*
*                📚 검색 대상:
*                - 커리어 사례: 경력 전환, 성장 스토리, 직무 경험담
*                - 교육과정: AI/데이터 분야 강의, 실무 교육 프로그램
*                - 학습 경로: 단계별 성장 로드맵
*
*                🔧 주요 기술:
*                - Ensemble Retriever (BM25 + Vector Search)
*                - OpenAI Embeddings with Cache
*                - ChromaDB Persistent Storage
*                - Query Optimization & Filtering
*
* @modification : 2025.07.01(이재원) 최초생성
*
* @author 이재원
* @Date 2025.07.01
* @version 1.0
* @see ChromaDB, OpenAI, BM25
*  == 개정이력(Modification Information) ==
*  
*   수정일        수정자        수정내용
*   ----------   --------     ---------------------------
*   2025.07.01   이재원       최초 생성
*  
* Copyright (C) by G-Navi AI System All right reserved.
"""
=======
>>>>>>> db7bf091

import os
import json
import re
import requests
import logging
import chromadb
from typing import Dict, List, Any
from langchain_community.vectorstores import Chroma
from langchain_openai import OpenAIEmbeddings
from langchain_community.retrievers import BM25Retriever
from langchain.retrievers import EnsembleRetriever
from langchain.embeddings import CacheBackedEmbeddings
from langchain.storage import LocalFileStore
from langchain.schema import Document
from datetime import datetime, timedelta
from .k8s_chroma_adapter import K8sChromaRetriever

from dotenv import load_dotenv
load_dotenv()

<<<<<<< HEAD
=======

>>>>>>> db7bf091
# ==================== 📂 경로 설정 (수정 필요시 여기만 변경) ====================
class PathConfig:
    """
    모든 경로 설정을 한 곳에서 관리하는 클래스
<<<<<<< HEAD
    경로 변경이 필요할 때는 이 부분만 수정하면 됩니다.
    """
    BASE_DIR = os.path.dirname(os.path.dirname(__file__))  # app 디렉토리
    
    # 📊 벡터 스토어 경로 (Chroma DB 저장소)
    CAREER_VECTOR_STORE = "../../storage/vector_stores/career_data"           # 커리어 사례 벡터 데이터베이스
    EDUCATION_VECTOR_STORE = "../../storage/vector_stores/education_courses"  # 교육과정 벡터 데이터베이스
    NEWS_VECTOR_STORE = "../../storage/vector_stores/news_data"               # 뉴스 데이터 벡터 데이터베이스
    
    # 🗄️ 캐시 경로 (임베딩 캐시)
    CAREER_EMBEDDING_CACHE = "../../storage/cache/embedding_cache"            # 커리어 사례 임베딩 캐시 저장소
    EDUCATION_EMBEDDING_CACHE = "../../storage/cache/education_embedding_cache" # 교육과정 임베딩 캐시 저장소
    
    # 📄 문서 경로 (JSON 데이터 파일들)
    CAREER_DOCS = "../../storage/docs/career_history.json"                    # 커리어 히스토리 원본 데이터
    EDUCATION_DOCS = "../../storage/docs/education_courses.json"              # 교육과정 문서 데이터2
    SKILL_MAPPING = "../../storage/docs/skill_education_mapping.json"         # 스킬-교육과정 매핑 테이블
    COURSE_DEDUPLICATION = "../../storage/docs/course_deduplication_index.json"  # 과정 중복 제거 인덱스
    MYSUNI_DETAILED = "../../storage/docs/mysuni_courses_detailed.json"       # mySUNI 과정 상세 정보
    COLLEGE_DETAILED = "../../storage/docs/college_courses_detailed.json"     # College 과정 상세 정보
=======
    K8s 환경에서는 PVC 마운트 경로를 우선 사용하고, 로컬 환경에서는 기존 경로를 사용합니다.
    """
    BASE_DIR = os.path.dirname(os.path.dirname(__file__))  # app 디렉토리
    
    @classmethod
    def _get_k8s_pvc_path(cls) -> str:
        """K8s PVC 마운트 경로 반환"""
        return os.environ.get('APP_STORAGE_PVC_PATH', '/mnt/gnavi')
    
    @classmethod
    def _is_k8s_environment(cls) -> bool:
        """K8s 환경인지 확인"""
        pvc_path = cls._get_k8s_pvc_path()
        return os.path.exists(pvc_path)
    
    @classmethod
    def _get_app_root_dir(cls) -> str:
        """app 루트 디렉토리 반환 (graphs/agents에서 app까지 올라가기)"""
        # 현재 파일이 app/graphs/agents/retriever.py 라면
        # app 디렉토리까지 올라가야 함
        current_dir = os.path.dirname(__file__)  # app/graphs/agents/
        app_dir = os.path.dirname(os.path.dirname(current_dir))  # app/
        return app_dir
    
    @classmethod
    def _get_smart_docs_path(cls, filename: str) -> str:
        """K8s 환경이면 PVC 경로, 아니면 로컬 app/storage/docs 경로 반환"""
        if cls._is_k8s_environment():
            # K8s 환경: /mnt/gnavi/docs/filename
            k8s_path = os.path.join(cls._get_k8s_pvc_path(), 'docs', filename)
            if os.path.exists(k8s_path):
                return k8s_path
            # K8s 환경이지만 PVC에 파일이 없으면 로컬 폴백
            local_fallback = os.path.join(cls._get_app_root_dir(), 'storage', 'docs', filename)
            if os.path.exists(local_fallback):
                return local_fallback
            # 둘 다 없으면 K8s 경로 반환 (원래 의도대로)
            return k8s_path
        else:
            # 로컬 환경: app/storage/docs/filename  
            return os.path.join(cls._get_app_root_dir(), 'storage', 'docs', filename)
    
    # 📊 벡터 스토어 경로 (Chroma DB 저장소) - 기존 방식 유지
    CAREER_VECTOR_STORE = "../../storage/vector_stores/career_data"
    EDUCATION_VECTOR_STORE = "../../storage/vector_stores/education_courses"
    
    # 🗄️ 캐시 경로 (임베딩 캐시) - 기존 방식 유지  
    CAREER_EMBEDDING_CACHE = "../../storage/cache/embedding_cache"
    EDUCATION_EMBEDDING_CACHE = "../../storage/cache/education_embedding_cache"
    
    # 📄 문서 경로 (JSON 데이터 파일들) - 스마트 경로 적용 (기존 속성명 유지)
    @classmethod
    def _init_paths(cls):
        """경로 초기화 - 모듈 로드 시 한 번만 실행"""
        cls.CAREER_DOCS = cls._get_smart_docs_path("career_history.json")
        cls.EDUCATION_DOCS = cls._get_smart_docs_path("education_courses.json") 
        cls.SKILL_MAPPING = cls._get_smart_docs_path("skill_education_mapping.json")
        cls.COURSE_DEDUPLICATION = cls._get_smart_docs_path("course_deduplication_index.json")
        cls.COMPANY_VISION = cls._get_smart_docs_path("company_vision.json")
        cls.MYSUNI_DETAILED = cls._get_smart_docs_path("mysuni_courses_detailed.json")
        cls.COLLEGE_DETAILED = cls._get_smart_docs_path("college_courses_detailed.json")
>>>>>>> db7bf091
    
    @classmethod
    def get_abs_path(cls, relative_path: str) -> str:
        """상대 경로를 절대 경로로 변환"""
        return os.path.abspath(os.path.join(os.path.dirname(__file__), relative_path))
<<<<<<< HEAD
=======
    
    @classmethod
    def log_current_environment(cls):
        """현재 환경 정보 로그 출력"""
        env_type = "K8s PVC" if cls._is_k8s_environment() else "로컬"
        print(f"🔍 [PathConfig] 환경 감지: {env_type}")
        print(f"📁 [PathConfig] App 루트 디렉토리: {cls._get_app_root_dir()}")
        if cls._is_k8s_environment():
            print(f"📁 [PathConfig] PVC 경로: {cls._get_k8s_pvc_path()}")
        print(f"📄 [PathConfig] 커리어 문서: {cls.CAREER_DOCS}")
        print(f"📚 [PathConfig] 교육과정 문서: {cls.EDUCATION_DOCS}")
        print(f"🔗 [PathConfig] 스킬 매핑: {cls.SKILL_MAPPING}")
        print(f"🔄 [PathConfig] 중복제거 인덱스: {cls.COURSE_DEDUPLICATION}")
        print(f"🏢 [PathConfig] 회사 비전: {cls.COMPANY_VISION}")
        print(f"🎓 [PathConfig] mySUNI 상세: {cls.MYSUNI_DETAILED}")
        print(f"🏫 [PathConfig] College 상세: {cls.COLLEGE_DETAILED}")
        return env_type
    
    @classmethod
    def check_files_exist(cls):
        """모든 파일이 존재하는지 확인"""
        files_to_check = {
            "커리어 문서": cls.CAREER_DOCS,
            "교육과정 문서": cls.EDUCATION_DOCS,
            "스킬 매핑": cls.SKILL_MAPPING,
            "중복제거 인덱스": cls.COURSE_DEDUPLICATION,
            "회사 비전": cls.COMPANY_VISION,
            "mySUNI 상세": cls.MYSUNI_DETAILED,
            "College 상세": cls.COLLEGE_DETAILED
        }
        
        missing_files = []
        existing_files = []
        
        for name, path in files_to_check.items():
            if os.path.exists(path):
                existing_files.append(f"✅ {name}: {path}")
            else:
                missing_files.append(f"❌ {name}: {path}")
        
        print("📋 [PathConfig] 파일 존재 여부 확인:")
        for file_info in existing_files:
            print(f"  {file_info}")
        for file_info in missing_files:
            print(f"  {file_info}")
        
        return len(missing_files) == 0

# 클래스 로드 시 경로 초기화 실행
PathConfig._init_paths()
>>>>>>> db7bf091

# ==================== 📂 경로 설정 끝 ====================

class CareerEnsembleRetrieverAgent:
    """
    🔍 커리어 앙상블 리트리버 에이전트
    
    BM25 + LLM 임베딩 앙상블을 활용하여 커리어 사례와 교육과정을
    효과적으로 검색합니다. ChromaDB와 캐시를 활용한 고성능 검색을 제공합니다.
    
    📊 검색 결과:
    - 커리어 사례: 최대 2개까지 검색
    - 교육과정: 최대 2개까지 검색
    """
    def __init__(self, persist_directory: str = None, cache_directory: str = None):
        """
        CareerEnsembleRetrieverAgent 초기화
        
        Args:
            persist_directory: 커리어 벡터 스토어 경로 (기본값: PathConfig.CAREER_VECTOR_STORE)
            cache_directory: 커리어 임베딩 캐시 경로 (기본값: PathConfig.CAREER_EMBEDDING_CACHE)
        """
<<<<<<< HEAD
        # 경로 설정 (PathConfig 사용)
        self.persist_directory = PathConfig.get_abs_path(
            persist_directory or PathConfig.CAREER_VECTOR_STORE
        )                                                                            # 커리어 벡터 스토어 절대 경로
        self.career_cache_directory = PathConfig.get_abs_path(
            cache_directory or PathConfig.CAREER_EMBEDDING_CACHE
        )                                                                            # 커리어 임베딩 캐시 절대 경로
        self.base_dir = PathConfig.BASE_DIR                                          # 기본 디렉토리 경로
        self.logger = logging.getLogger(__name__)                                    # 로거 인스턴스
        
        # 디렉토리 생성
        os.makedirs(self.persist_directory, exist_ok=True)                           # 벡터 스토어 디렉토리 생성
        os.makedirs(self.career_cache_directory, exist_ok=True)                      # 커리어 캐시 디렉토리 생성

        # 커리어 전용 임베딩 설정
        self.base_embeddings = OpenAIEmbeddings(                                     # OpenAI 기본 임베딩 모델
            model="text-embedding-3-small",
            dimensions=1536
        )
        self.career_cached_embeddings = CacheBackedEmbeddings.from_bytes_store(      # 커리어 전용 캐시 기반 임베딩 래퍼
            self.base_embeddings,
            LocalFileStore(self.career_cache_directory),
            namespace="career_embeddings"
        )
        
        # 교육과정 전용 임베딩 설정
        self.education_cache_directory = PathConfig.get_abs_path(PathConfig.EDUCATION_EMBEDDING_CACHE)
        os.makedirs(self.education_cache_directory, exist_ok=True)
        self.education_cached_embeddings = CacheBackedEmbeddings.from_bytes_store(   # 교육과정 전용 캐시 기반 임베딩 래퍼
            self.base_embeddings,
            LocalFileStore(self.education_cache_directory),
            namespace="education_embeddings"
        )
        self.vectorstore = None                                                      # Chroma 벡터 스토어 인스턴스 
        self.ensemble_retriever = None                                               # 앙상블 리트리버 인스턴스
        
        # 교육과정 관련 경로 설정 (PathConfig 사용)
        self.education_persist_dir = PathConfig.get_abs_path(PathConfig.EDUCATION_VECTOR_STORE)    # 교육과정 벡터 스토어 경로
        self.education_docs_path = PathConfig.get_abs_path(PathConfig.EDUCATION_DOCS)              # 교육과정 문서 파일 경로
        self.skill_mapping_path = PathConfig.get_abs_path(PathConfig.SKILL_MAPPING)                # 스킬-교육과정 매핑 파일 경로
        self.deduplication_index_path = PathConfig.get_abs_path(PathConfig.COURSE_DEDUPLICATION)   # 과정 중복제거 인덱스 파일 경로
=======
        # 로거 초기화
        self.logger = logging.getLogger(__name__)
        
        # 환경 정보 및 파일 존재 여부 확인
        env_type = PathConfig.log_current_environment()
        self.is_k8s = PathConfig._is_k8s_environment()
        print(f"🔍 [CareerRetrieverAgent] 환경: {env_type}, K8s: {self.is_k8s}")
        
        # 경로 설정 (기존 속성 방식 사용)
        self.persist_directory = PathConfig.get_abs_path(
            persist_directory or PathConfig.CAREER_VECTOR_STORE
        )
        self.career_cache_directory = PathConfig.get_abs_path(
            cache_directory or PathConfig.CAREER_EMBEDDING_CACHE
        )
        self.base_dir = PathConfig.BASE_DIR
        
        # 디렉토리 생성 (로컬 환경에서만)
        if not self.is_k8s:
            os.makedirs(self.persist_directory, exist_ok=True)
            os.makedirs(self.career_cache_directory, exist_ok=True)

        # 커리어 전용 임베딩 설정
        self.base_embeddings = OpenAIEmbeddings(
            model="text-embedding-3-small",
            dimensions=1536
        )
        
        # 캐시 설정 (로컬 환경에서만)
        if not self.is_k8s:
            self.career_cached_embeddings = CacheBackedEmbeddings.from_bytes_store(
                self.base_embeddings,
                LocalFileStore(self.career_cache_directory),
                namespace="career_embeddings"
            )
        else:
            # K8s 환경에서는 캐시 없이 직접 임베딩 사용
            self.career_cached_embeddings = self.base_embeddings
        
        # 교육과정 전용 임베딩 설정
        if not self.is_k8s:
            self.education_cache_directory = PathConfig.get_abs_path(PathConfig.EDUCATION_EMBEDDING_CACHE)
            os.makedirs(self.education_cache_directory, exist_ok=True)
            self.education_cached_embeddings = CacheBackedEmbeddings.from_bytes_store(
                self.base_embeddings,
                LocalFileStore(self.education_cache_directory),
                namespace="education_embeddings"
            )
        else:
            # K8s 환경에서는 캐시 없이 직접 임베딩 사용
            self.education_cached_embeddings = self.base_embeddings
        
        self.vectorstore = None
        self.ensemble_retriever = None
        
        # 교육과정 관련 경로 설정 (기존 속성 방식 사용)
        if not self.is_k8s:
            self.education_persist_dir = PathConfig.get_abs_path(PathConfig.EDUCATION_VECTOR_STORE)
        self.education_docs_path = PathConfig.EDUCATION_DOCS
        self.skill_mapping_path = PathConfig.SKILL_MAPPING
        self.deduplication_index_path = PathConfig.COURSE_DEDUPLICATION
        
        # 회사 비전 관련 경로 설정
        self.company_vision_path = PathConfig.COMPANY_VISION
>>>>>>> db7bf091
        
        # 지연 로딩 속성
        self.education_vectorstore = None
        self.skill_education_mapping = None
        self.course_deduplication_index = None
        
        self._load_vectorstore_and_retriever()

    def _load_vectorstore_and_retriever(self):
        """벡터스토어와 앙상블 리트리버 로드 (환경별 분기)"""
        if self.is_k8s:
            self._load_k8s_vectorstore_and_retriever()
        else:
            self._load_local_vectorstore_and_retriever()

    def _load_k8s_vectorstore_and_retriever(self):
        """K8s 환경: 외부 ChromaDB 사용"""
        print("🔗 [K8s ChromaDB] 외부 ChromaDB 연결 중...")
        
        # 통합 K8sChromaRetriever 사용
        self.vectorstore = K8sChromaRetriever("career_history", self.career_cached_embeddings, k=3)
        # 컬렉션 정보 확인
        collection_info = self.vectorstore.get_collection_info()
        if collection_info.get("status") == "success":
            print(f"✅ [K8s ChromaDB] 연결 성공: {collection_info.get('document_count')}개 문서")
        else:
            print(f"❌ [K8s ChromaDB] 연결 실패: {collection_info.get('message')}")
        # LLM 임베딩 리트리버 (검색 결과를 3개로 제한)
        embedding_retriever = self.vectorstore
        
        # BM25용 docs 로드 (JSON 파일은 여전히 사용)
        docs_path = PathConfig.CAREER_DOCS
        all_docs = []
        try:
            with open(docs_path, 'r', encoding='utf-8') as f:
                json_docs = json.load(f)
                all_docs = [Document(page_content=doc['page_content'], metadata=doc['metadata']) for doc in json_docs]
            self.logger.info(f"BM25용 career_docs.json 로드 완료 (문서 수: {len(all_docs)}) - 경로: {docs_path}")
        except Exception as e:
            self.logger.warning(f"BM25용 career_docs.json 로드 실패: {e} - 경로: {docs_path}")
        
        # 앙상블 리트리버 구성
        retrievers = [embedding_retriever]
        weights = [1.0]
        if all_docs:
            bm25_retriever = BM25Retriever.from_documents(all_docs)
            bm25_retriever.k = 3  # BM25도 3개로 제한
            retrievers.append(bm25_retriever)
            weights = [0.3, 0.7]  # K8s ChromaDB: 30%, BM25: 70%
        
        self.ensemble_retriever = EnsembleRetriever(
            retrievers=retrievers,
            weights=weights
        )
        self.logger.info(f"K8s Career 앙상블 리트리버 준비 완료 (JSON 문서 수: {len(all_docs)})")
        print(f"✅ [K8s 커리어 사례 VectorDB] 초기화 완료")
    
    def _load_local_vectorstore_and_retriever(self):
        """로컬 환경: 기존 로컬 ChromaDB 사용"""
        print("💾 [로컬 ChromaDB] 로컬 ChromaDB 로드 중...")
        
        # Chroma 벡터스토어 로드
        self.vectorstore = Chroma(
            persist_directory=self.persist_directory,
            embedding_function=self.career_cached_embeddings,
            collection_name="career_history"
        )
        # LLM 임베딩 리트리버 (검색 결과를 2개로 제한)
        embedding_retriever = self.vectorstore.as_retriever(
            search_type="similarity",
            search_kwargs={"k": 2}
        )
<<<<<<< HEAD
        # BM25용 docs 로드 (PathConfig 사용)
        docs_path = PathConfig.get_abs_path(PathConfig.CAREER_DOCS)
=======
        # BM25용 docs 로드
        docs_path = PathConfig.CAREER_DOCS
>>>>>>> db7bf091
        all_docs = []
        try:
            with open(docs_path, 'r', encoding='utf-8') as f:
                json_docs = json.load(f)
                all_docs = [Document(page_content=doc['page_content'], metadata=doc['metadata']) for doc in json_docs]
            self.logger.info(f"BM25용 career_docs.json 로드 완료 (문서 수: {len(all_docs)}) - 경로: {docs_path}")
        except Exception as e:
            self.logger.warning(f"BM25용 career_docs.json 로드 실패: {e} - 경로: {docs_path}")
        
        retrievers = [embedding_retriever]
        weights = [1.0]
        if all_docs:
            bm25_retriever = BM25Retriever.from_documents(all_docs)
            bm25_retriever.k = 2  # BM25도 2개로 제한
            retrievers.append(bm25_retriever)
            weights = [0.3, 0.7]
        self.ensemble_retriever = EnsembleRetriever(
            retrievers=retrievers,
            weights=weights
        )
<<<<<<< HEAD
        self.logger.info(f"Career 앙상블 리트리버 준비 완료 (JSON 문서 수: {len(all_docs)})")
        
        # Vector Store에 실제 저장된 데이터 개수 확인
        try:
            collection = self.vectorstore._collection
            total_count = collection.count()
            print(f"✅ [커리어 사례 VectorDB] 초기화 완료 - JSON: {len(all_docs)}개, Vector Store: {total_count}개")
        except Exception as e:
            print(f"✅ [커리어 사례 VectorDB] 초기화 완료 - JSON: {len(all_docs)}개, Vector Store: 개수 확인 실패({e})")

    def retrieve(self, query: str, k: int = 2):
        """앙상블 리트리버로 검색 + 시간 기반 필터링"""
        print(f"🔍 [커리어 사례 검색] 시작 - '{query}' (요청 개수: {k})")
=======
        self.logger.info(f"로컬 Career 앙상블 리트리버 준비 완료 (문서 수: {len(all_docs)})")
        print(f"✅ [로컬 커리어 사례 VectorDB] 초기화 완료")

    def retrieve(self, query: str, k: int = 3):
        """앙상블 리트리버로 검색 (기본 3개 결과) + 시간 기반 필터링"""
        print(f"🔍 [커리어 사례 검색] 시작 - '{query}'")
>>>>>>> db7bf091
        
        if not self.ensemble_retriever:
            print(f"❌ [커리어 사례 검색] 앙상블 리트리버가 없음")
            return []
        
        # 동적으로 k 값 설정 (각 리트리버가 더 많은 결과를 반환하도록)
        search_k = max(k * 2, 10)  # 요청된 개수의 2배 또는 최소 10개
        
        # Chroma 벡터스토어에서 더 많은 결과 검색
        embedding_docs = self.vectorstore.similarity_search(query, k=search_k)
        print(f"🔍 DEBUG - 임베딩 검색 결과: {len(embedding_docs)}개")
        
        # BM25 검색도 더 많은 결과 반환
        bm25_docs = []
        if hasattr(self.ensemble_retriever, 'retrievers') and len(self.ensemble_retriever.retrievers) > 1:
            try:
                # BM25 리트리버의 k 값을 동적으로 설정
                bm25_retriever = self.ensemble_retriever.retrievers[1]
                original_k = bm25_retriever.k
                bm25_retriever.k = search_k
                bm25_docs = bm25_retriever.invoke(query)
                bm25_retriever.k = original_k  # 원래 값으로 복원
                print(f"🔍 DEBUG - BM25 검색 결과: {len(bm25_docs)}개")
            except Exception as e:
                print(f"⚠️ BM25 검색 실패: {e}")
        
        # 두 검색 결과를 가중치로 합치기 (수동으로)
        all_docs = []
        seen_contents = set()
        
        # 임베딩 결과 (가중치 0.3)
        for doc in embedding_docs:
            content_hash = hash(doc.page_content)
            if content_hash not in seen_contents:
                all_docs.append(doc)
                seen_contents.add(content_hash)
        
        # BM25 결과 (가중치 0.7)
        for doc in bm25_docs:
            content_hash = hash(doc.page_content)
            if content_hash not in seen_contents:
                all_docs.append(doc)
                seen_contents.add(content_hash)
        
        print(f"🔍 DEBUG - 중복 제거 후 전체 검색 결과: {len(all_docs)}개")
        
        # 최근 키워드 감지 및 연도 추출
        recent_keywords = ['최근', '최신', 'recent', '요즘', '지금', '현재', '새로운', '신규', '트렌드']
        is_recent_query = any(keyword in query.lower() for keyword in recent_keywords)
        
        # 쿼리에서 연도 정보 추출
        years_info = self._extract_years_from_query(query)
        
        # "신입" 또는 "입사" 키워드가 있으면 시작 연도 기준으로 필터링
        new_hire_keywords = ['신입', '입사', '새로', '신규', '시작', '처음']
        focus_on_start_year = any(keyword in query.lower() for keyword in new_hire_keywords)
        
        if is_recent_query or years_info.get('n_years') or years_info.get('specific_year'):
            current_year = datetime.now().year
            
            # 연도 정보가 있으면 우선 사용, 없으면 기본 3년
            if years_info.get('n_years'):
                min_year = current_year - years_info['n_years']
                self.logger.info(f"쿼리에서 추출된 연도: 최근 {years_info['n_years']}년 ({min_year}년 이후)")
            elif years_info.get('specific_year'):
                min_year = years_info['specific_year']
                self.logger.info(f"쿼리에서 추출된 특정 연도: {min_year}년 이후")
            else:
                min_year = current_year - 3  # 기본값: 최근 3년
                self.logger.info(f"기본 설정: 최근 3년 ({min_year}년 이후)")
            
            if focus_on_start_year:
                # 신입/입사 관련 쿼리인 경우: 시작 연도 기준
                self.logger.info(f"신입/입사 관련 쿼리 감지됨. {min_year}년 이후 **시작된** 활동 데이터 필터링 시작...")
                filtered_docs = []
                for doc in all_docs:
                    try:
                        metadata = doc.metadata or {}
                        start_year = metadata.get('activity_start_year')
                        
                        if start_year and isinstance(start_year, int) and start_year >= min_year:
                            filtered_docs.append(doc)
                            self.logger.debug(f"포함: {start_year}년 시작 활동 (Employee: {doc.metadata.get('employee_id', 'Unknown')})")
                        else:
                            self.logger.debug(f"제외: {start_year}년 시작 활동 (최소 기준: {min_year}년 이후 시작) (Employee: {doc.metadata.get('employee_id', 'Unknown')})")
                    except Exception as e:
                        self.logger.warning(f"문서 연도 추출 실패: {e}")
                        continue
            else:
                # 일반 최근 쿼리인 경우: 최근 활동이 있었던 직원들 중에서
                self.logger.info(f"시간 기반 필터링 시작: {min_year}년 이후 **활동이 있었던** 데이터 검색...")
                filtered_docs = []
                for doc in all_docs:
                    try:
                        metadata = doc.metadata or {}
                        
                        # 활동 연도 리스트에서 지정된 기간 내 활동이 있는지 확인
                        activity_years = metadata.get('activity_years_list', [])
                        if activity_years and isinstance(activity_years, list):
                            recent_activity_years = [year for year in activity_years 
                                                   if isinstance(year, int) and year >= min_year]
                            if recent_activity_years:
                                filtered_docs.append(doc)
                                self.logger.debug(f"포함: 최근 활동 연도 {recent_activity_years} (Employee: {doc.metadata.get('employee_id', 'Unknown')})")
                                continue
                        
                        # 폴백: 종료 연도가 최근인지 확인
                        end_year = metadata.get('activity_end_year')
                        if end_year and isinstance(end_year, int) and end_year >= min_year:
                            filtered_docs.append(doc)
                            self.logger.debug(f"포함: {end_year}년 종료 활동 (Employee: {doc.metadata.get('employee_id', 'Unknown')})")
                        else:
                            self.logger.debug(f"제외: 최근 활동 없음 (Employee: {doc.metadata.get('employee_id', 'Unknown')})")
                    except Exception as e:
                        self.logger.warning(f"문서 연도 추출 실패: {e}")
                        continue
            
            print(f"🔍 DEBUG - 시간 필터링 완료: 전체 {len(all_docs)}개 → 필터링된 {len(filtered_docs)}개 문서")
            final_docs = filtered_docs[:k]
        else:
            final_docs = all_docs[:k]
        
        print(f"✅ [커리어 사례 검색] 완료: 요청 {k}개 → 실제 반환 {len(final_docs)}개")
        
        # 최종 결과의 employee_id 출력
        employee_ids = []
        for doc in final_docs:
            metadata = getattr(doc, 'metadata', {})
            emp_id = metadata.get('employee_id', 'Unknown')
            employee_ids.append(emp_id)
        print(f"🔍 DEBUG - 최종 반환된 Employee IDs: {employee_ids}")
        
        print(f"✅ [커리어 사례 검색] 완료: {len(final_docs)}개 결과 반환")
        return final_docs
    
    def _extract_years_from_query(self, query: str) -> dict:
        """쿼리에서 연도 관련 정보 추출"""
        years_info = {'n_years': None, 'specific_year': None}
        
        # "최근 N년" 패턴 매칭
        year_patterns = [
            r'최근\s*(\d+)\s*년',  # 최근 5년
            r'지난\s*(\d+)\s*년',  # 지난 5년
            r'과거\s*(\d+)\s*년',  # 과거 5년
            r'(\d+)\s*년\s*동안',  # 5년 동안
            r'(\d+)\s*년\s*간',    # 5년간
            r'(\d+)\s*년\s*이내',  # 5년 이내
            r'(\d+)\s*년\s*사이',  # 5년 사이
        ]
        
        for pattern in year_patterns:
            match = re.search(pattern, query)
            if match:
                try:
                    n_years = int(match.group(1))
                    if 1 <= n_years <= 50:  # 유효한 범위
                        years_info['n_years'] = n_years
                        break
                except ValueError:
                    continue
        
        # 특정 연도 패턴 매칭 (예: "2020년 이후", "2023년부터")
        specific_year_patterns = [
            r'(\d{4})\s*년\s*이후',  # 2020년 이후
            r'(\d{4})\s*년\s*부터',  # 2020년부터
            r'(\d{4})\s*년\s*이상',  # 2020년 이상
            r'(\d{4})\s*이후',      # 2020 이후
            r'(\d{4})\s*부터',      # 2020 부터
        ]
        
        for pattern in specific_year_patterns:
            match = re.search(pattern, query)
            if match:
                try:
                    year = int(match.group(1))
                    if 2000 <= year <= datetime.now().year:  # 유효한 연도 범위
                        years_info['specific_year'] = year
                        break
                except ValueError:
                    continue
        
        return years_info
    
    def _get_latest_year_from_doc(self, doc: Document) -> int:
        """문서에서 가장 최신 연도 정보 추출 (개선된 버전)"""
        metadata = doc.metadata or {}
        
        # 1. 활동 종료 연도 우선 확인 (가장 신뢰할 만한 정보)
        end_year = metadata.get('activity_end_year')
        if end_year and isinstance(end_year, int) and 2000 <= end_year <= 2030:
            return end_year
        
        # 2. 활동 연도 리스트에서 최신 연도 확인
        activity_years = metadata.get('activity_years_list', [])
        if activity_years and isinstance(activity_years, list):
            try:
                valid_years = [year for year in activity_years if isinstance(year, int) and 2000 <= year <= 2030]
                if valid_years:
                    return max(valid_years)
            except:
                pass
        
        # 3. 활동 시작 연도 확인 (종료 연도가 없는 경우)
        start_year = metadata.get('activity_start_year')
        if start_year and isinstance(start_year, int) and 2000 <= start_year <= 2030:
            return start_year
        
        # 4. 기존 방식으로 폴백
        return self._extract_year_from_doc(doc)
    
    def _extract_year_from_doc(self, doc: Document) -> int:
        """문서에서 연도 정보 추출"""
        # 메타데이터에서 연도 정보 찾기
        metadata = doc.metadata or {}
        
        # 직접적인 연도 필드들 확인
        year_fields = ['year', 'start_year', 'end_year', 'graduation_year', 'project_year']
        for field in year_fields:
            if field in metadata and metadata[field]:
                try:
                    year = int(metadata[field])
                    if 1980 <= year <= 2030:  # 유효한 연도 범위
                        return year
                except:
                    continue
        
        # 날짜 형식에서 연도 추출
        date_fields = ['date', 'start_date', 'end_date', 'created_at', 'updated_at']
        for field in date_fields:
            if field in metadata and metadata[field]:
                try:
                    date_str = str(metadata[field])
                    # YYYY-MM-DD, YYYY/MM/DD, YYYY.MM.DD 형식 처리
                    year_match = re.search(r'(\d{4})', date_str)
                    if year_match:
                        year = int(year_match.group(1))
                        if 1980 <= year <= 2030:
                            return year
                except:
                    continue
        
        # 문서 내용에서 연도 추출 (마지막 수단)
        content = doc.page_content or ""
        # "2023년", "2024년" 등의 패턴 찾기
        year_patterns = [
            r'(\d{4})년',  # 2023년
            r'(\d{4})\s*-\s*(\d{4})',  # 2022-2024
            r'(\d{4})/(\d{1,2})',  # 2023/12
            r'(\d{4})\.(\d{1,2})'   # 2023.12
        ]
        
        years = []
        for pattern in year_patterns:
            matches = re.findall(pattern, content)
            for match in matches:
                try:
                    if isinstance(match, tuple):
                        # 여러 그룹이 있는 경우 모든 연도 수집
                        for group in match:
                            year = int(group)
                            if 1980 <= year <= 2030:
                                years.append(year)
                    else:
                        year = int(match)
                        if 1980 <= year <= 2030:
                            years.append(year)
                except:
                    continue
        
        # 가장 최근 연도 반환
        return max(years) if years else None

    def _load_education_resources(self):
        """교육과정 리소스 지연 로딩"""
        if self.education_vectorstore is None:
            self._initialize_education_vectorstore()
        if self.skill_education_mapping is None:
            self._load_skill_education_mapping()
        if self.course_deduplication_index is None:
            self._load_deduplication_index()
    
    def _initialize_education_vectorstore(self):
<<<<<<< HEAD
        """교육과정 VectorDB 초기화 (교육과정 전용 캐시 사용)"""
=======
        """교육과정 VectorDB 초기화 (환경별 분기)"""
        if self.is_k8s:
            self._initialize_k8s_education_vectorstore()
        else:
            self._initialize_local_education_vectorstore()
    
    def _initialize_k8s_education_vectorstore(self):
        """K8s 환경: 외부 교육과정 ChromaDB 초기화"""
        try:
            print("🔗 [K8s 교육과정 ChromaDB] 외부 ChromaDB 연결 중...")
            self.education_vectorstore = K8sChromaRetriever("education_courses", self.education_cached_embeddings, k=3)
            # 컬렉션 정보 확인
            collection_info = self.education_vectorstore.get_collection_info()
            if collection_info.get("status") == "success":
                print(f"✅ [K8s 교육과정 ChromaDB] 연결 성공: {collection_info.get('document_count')}개 문서")
            else:
                print(f"❌ [K8s 교육과정 ChromaDB] 연결 실패: {collection_info.get('message')}")
        except Exception as e:
            self.logger.error(f"K8s 교육과정 VectorDB 로드 실패: {e}")
            print(f"❌ [K8s 교육과정 ChromaDB] 로드 실패: {e}")
            self.education_vectorstore = None
    
    def _initialize_local_education_vectorstore(self):
        """로컬 환경: 기존 로컬 교육과정 ChromaDB 초기화"""
>>>>>>> db7bf091
        try:
            if os.path.exists(self.education_persist_dir):
                self.education_vectorstore = Chroma(
                    persist_directory=self.education_persist_dir,
<<<<<<< HEAD
                    embedding_function=self.education_cached_embeddings,  # 교육과정 전용 캐시 사용
                    collection_name="education_courses"
                )
                self.logger.info("교육과정 VectorDB 로드 완료 (교육과정 전용 캐시 적용)")
                print(f"✅ [교육과정 VectorDB] 초기화 완료 (전용 캐시 적용)")
            else:
                self.logger.warning("교육과정 VectorDB가 존재하지 않습니다. utils/education_data_processor.py를 실행해주세요.")
                print(f"⚠️  [교육과정 VectorDB] 없음 - JSON 파일로 폴백 검색 진행")
        except Exception as e:
            self.logger.error(f"교육과정 VectorDB 로드 실패: {e}")
            print(f"❌ [교육과정 VectorDB] 로드 실패: {e} - JSON 파일로 폴백 검색 진행")
=======
                    embedding_function=self.education_cached_embeddings,
                    collection_name="education_courses"
                )
                self.logger.info("로컬 교육과정 VectorDB 로드 완료")
                print(f"✅ [로컬 교육과정 VectorDB] 초기화 완료")
            else:
                self.logger.warning("로컬 교육과정 VectorDB가 존재하지 않습니다.")
                print(f"⚠️  [로컬 교육과정 VectorDB] 없음 - JSON 파일로 폴백 검색 진행")
        except Exception as e:
            self.logger.error(f"로컬 교육과정 VectorDB 로드 실패: {e}")
            print(f"❌ [로컬 교육과정 VectorDB] 로드 실패: {e}")
>>>>>>> db7bf091
            self.education_vectorstore = None
    
    def _load_skill_education_mapping(self):
        """스킬-교육과정 매핑 로드"""
        try:
            if os.path.exists(self.skill_mapping_path):
                with open(self.skill_mapping_path, "r", encoding="utf-8") as f:
                    self.skill_education_mapping = json.load(f)
                self.logger.info(f"스킬-교육과정 매핑 로드 완료: {len(self.skill_education_mapping)}개 스킬")
            else:
                self.skill_education_mapping = {}
                self.logger.warning("스킬-교육과정 매핑 파일이 없습니다.")
        except Exception as e:
            self.logger.error(f"스킬-교육과정 매핑 로드 실패: {e}")
            self.skill_education_mapping = {}
    
    def _load_deduplication_index(self):
        """중복 제거 인덱스 로드"""
        try:
            if os.path.exists(self.deduplication_index_path):
                with open(self.deduplication_index_path, "r", encoding="utf-8") as f:
                    self.course_deduplication_index = json.load(f)
                self.logger.info(f"중복 제거 인덱스 로드 완료: {len(self.course_deduplication_index)}개 그룹")
            else:
                self.course_deduplication_index = {}
                self.logger.warning("중복 제거 인덱스 파일이 없습니다.")
        except Exception as e:
            self.logger.error(f"중복 제거 인덱스 로드 실패: {e}")
            self.course_deduplication_index = {}
    
<<<<<<< HEAD
    def search_education_courses(self, query: str, user_profile: Dict, intent_analysis: Dict, max_results: int = 15) -> Dict:
        """교육과정 검색 메인 함수 - 지정된 개수까지 검색"""
        print(f"🔍 [교육과정 검색] 시작 - '{query}' (최대 {max_results}개)")
=======
    def _load_company_vision(self):
        """회사 비전 데이터 로드"""
        if self.company_vision_data is not None:
            return self.company_vision_data
            
        try:
            if os.path.exists(self.company_vision_path):
                with open(self.company_vision_path, "r", encoding="utf-8") as f:
                    self.company_vision_data = json.load(f)
                self.logger.info("회사 비전 데이터 로드 완료")
            else:
                self.company_vision_data = {}
                self.logger.warning("회사 비전 파일이 없습니다.")
        except Exception as e:
            self.logger.error(f"회사 비전 데이터 로드 실패: {e}")
            self.company_vision_data = {}
        
        return self.company_vision_data
    
    def _format_company_vision_for_context(self, vision_data: Dict) -> str:
        """회사 비전 데이터를 컨텍스트용 텍스트로 포맷팅"""
        if not vision_data:
            return ""
        
        sections = []
        
        # 회사 기본 정보
        if vision_data.get('company_name'):
            sections.append(f"회사명: {vision_data['company_name']}")
        
        # 비전
        if vision_data.get('vision'):
            vision = vision_data['vision']
            sections.append(f"비전: {vision.get('title', '')}")
            if vision.get('description'):
                sections.append(f"비전 설명: {vision['description']}")
        
        # 핵심 가치
        if vision_data.get('core_values'):
            values_text = []
            for value in vision_data['core_values']:
                values_text.append(f"- {value.get('name', '')}: {value.get('description', '')}")
            if values_text:
                sections.append("핵심 가치:\n" + "\n".join(values_text))
        
        # 전략 방향
        if vision_data.get('strategic_directions'):
            strategy_text = []
            for direction in vision_data['strategic_directions']:
                strategy_text.append(f"- {direction.get('category', '')}: {direction.get('description', '')}")
            if strategy_text:
                sections.append("전략 방향:\n" + "\n".join(strategy_text))
        
        # 인재 개발
        if vision_data.get('talent_development'):
            talent = vision_data['talent_development']
            sections.append(f"인재 개발 철학: {talent.get('philosophy', '')}")
            if talent.get('focus_areas'):
                focus_text = []
                for area in talent['focus_areas']:
                    focus_text.append(f"- {area.get('area', '')}: {area.get('description', '')}")
                if focus_text:
                    sections.append("역량 개발 중점 영역:\n" + "\n".join(focus_text))
        
        # 커리어 가이드 원칙
        if vision_data.get('career_guidance_principles'):
            principles_text = []
            for principle in vision_data['career_guidance_principles']:
                principles_text.append(f"- {principle.get('principle', '')}: {principle.get('description', '')}")
            if principles_text:
                sections.append("커리어 가이드 원칙:\n" + "\n".join(principles_text))
        
        return "\n\n".join(sections)

    def search_education_courses(self, query: str, user_profile: Dict, intent_analysis: Dict) -> Dict:
        """교육과정 검색 메인 함수 - 최대 3개까지만 검색"""
        print(f"🔍 [교육과정 검색] 시작 - '{query}'")
>>>>>>> db7bf091
        self._load_education_resources()
        
        try:
            # 사용자의 교육과정 소스 선호도 확인
            preferred_source = self._get_preferred_education_source(query, user_profile, intent_analysis)
            
            # 1단계: 스킬 기반 빠른 필터링
            skill_based_courses = self._skill_based_course_filter(user_profile, intent_analysis)
            
            # 2단계: VectorDB 의미적 검색 (VectorDB가 없으면 JSON 폴백)
            semantic_matches = self._semantic_course_search(query, skill_based_courses, max_results)
            
            # 3단계: 선호도에 따른 소스 필터링
            if preferred_source:
                semantic_matches = self._filter_by_preferred_source(semantic_matches, preferred_source)
            
            # 4단계: 중복 제거 및 정렬
            deduplicated_courses = self._deduplicate_courses(semantic_matches)
            
            # 지정된 개수까지만 제한
            deduplicated_courses = deduplicated_courses[:max_results]
            
            # 5단계: 결과 분석 및 학습 경로 생성
            course_analysis = self._analyze_course_recommendations(deduplicated_courses)
            learning_path = self._generate_learning_path(deduplicated_courses)
            
            self.logger.info(f"교육과정 검색 완료: 최종 {len(deduplicated_courses)}개 과정 반환")
            print(f"✅ [교육과정 검색] 완료: {len(deduplicated_courses)}개 과정 반환")
            
            return {
                "recommended_courses": deduplicated_courses,
                "course_analysis": course_analysis,
                "learning_path": learning_path
            }
        except Exception as e:
            self.logger.error(f"교육과정 검색 중 오류: {e}")
            print(f"❌ [교육과정 검색] 오류 발생: {e}")
            return {
                "recommended_courses": [],
                "course_analysis": {"message": f"교육과정 검색 중 오류가 발생했습니다: {e}"},
                "learning_path": []
            }
    
    def _skill_based_course_filter(self, user_profile: Dict, intent_analysis: Dict) -> List[Dict]:
        """스킬 기반 1차 필터링 - JSON 인덱스 활용"""
        filtered_courses = []
        
        # 사용자 현재 스킬 추출
        current_skills = self._extract_user_skills(user_profile)
        
        # 의도 분석에서 목표 스킬 추출
        target_skills = intent_analysis.get("career_history", [])
        
        # 검색할 스킬 목록 생성
        search_skills = list(set(current_skills + target_skills))
        
        for skill_code in search_skills:
            if skill_code in self.skill_education_mapping:
                skill_courses = self.skill_education_mapping[skill_code]
                
                # College 과정 - 세분화 레벨별 추가
                for course_type in ["specialized", "recommended", "common_required"]:
                    if course_type in skill_courses.get("college", {}):
                        courses = skill_courses["college"][course_type]
                        for course in courses:
                            course_info = course.copy()
                            course_info["source"] = "college"
                            course_info["skill_relevance"] = course_type
                            course_info["target_skill"] = skill_code
                            filtered_courses.append(course_info)
                
                # mySUNI 과정 추가
                if "mysuni" in skill_courses:
                    for course in skill_courses["mysuni"]:
                        course_info = course.copy()
                        course_info["source"] = "mysuni"
                        course_info["skill_relevance"] = "general"
                        course_info["target_skill"] = skill_code
                        filtered_courses.append(course_info)
        
        self.logger.info(f"스킬 기반 필터링 결과: {len(filtered_courses)}개 과정")
        return filtered_courses
    
    def _extract_user_skills(self, user_profile: Dict) -> List[str]:
        """사용자 프로필에서 스킬 추출"""
        skills = []
        
        # 직접적인 스킬 정보가 있는 경우
        if "skills" in user_profile:
            skills.extend(user_profile["skills"])
        
        # 경력 정보에서 스킬 추출
        if "career_history" in user_profile:
            for career in user_profile["career_history"]:
                if "skills" in career:
                    skills.extend(career["skills"])
        
        return list(set(skills))
    
    def _semantic_course_search(self, query: str, filtered_courses: List[Dict], max_results: int = 15) -> List[Dict]:
        """VectorDB를 활용한 의미적 검색 (VectorDB가 없으면 JSON에서 검색) - 지정된 개수까지 검색"""
        if not self.education_vectorstore:
            # VectorDB가 없으면 JSON 파일에서 직접 검색
            self.logger.info("VectorDB 없음 - JSON 파일에서 검색")
            return self._search_from_json_documents(query, filtered_courses, max_results)
            
        if not filtered_courses:
            # 필터링된 과정이 없으면 전체 VectorDB에서 검색
            docs = self.education_vectorstore.similarity_search(query, k=max_results)
            courses = [self._doc_to_course_dict(doc) for doc in docs]
            # 원본 데이터로 상세 정보 보강
            courses = [self._enrich_course_with_original_data(course) for course in courses]
        else:
            # 필터링된 과정들의 course_id로 VectorDB에서 상세 검색
            course_ids = [course.get("course_id") for course in filtered_courses if course.get("course_id")]
            courses = self._search_by_course_ids(course_ids, query, max_results)
            
            # 필터링 정보를 VectorDB 결과에 병합
            for course in courses:
                for filtered_course in filtered_courses:
                    if course.get("course_id") == filtered_course.get("course_id"):
                        course.update(filtered_course)
                        break
            
            # 원본 데이터로 상세 정보 보강
            courses = [self._enrich_course_with_original_data(course) for course in courses]
        
        # 결과를 지정된 개수로 제한
        courses = courses[:max_results]
        self.logger.info(f"의미적 검색 결과: {len(courses)}개 과정 (최대 {max_results}개)")
        return courses
    
    def _search_from_json_documents(self, query: str, filtered_courses: List[Dict], max_results: int = 15) -> List[Dict]:
        """JSON 문서에서 직접 검색 (VectorDB 대안) - 지정된 개수까지 검색"""
        try:
            with open(self.education_docs_path, "r", encoding="utf-8") as f:
                all_docs = json.load(f)
        except FileNotFoundError:
            self.logger.warning("교육과정 문서 파일이 없습니다.")
            # 필터링된 과정이라도 반환하자
            return filtered_courses[:max_results] if filtered_courses else []
        
        # 필터링된 과정이 있으면 우선적으로 활용
        if filtered_courses:
            # filtered_courses의 course_id들과 매칭되는 문서들 찾기
            filtered_course_ids = {course.get("course_id") for course in filtered_courses}
            matching_docs = []
            
            for doc in all_docs:
                metadata = doc.get("metadata", {})
                course_id = metadata.get("course_id")
                
                if course_id in filtered_course_ids:
                    course_dict = self._doc_to_course_dict_from_json(doc)
                    # 필터링 정보 병합
                    for filtered_course in filtered_courses:
                        if course_dict.get("course_id") == filtered_course.get("course_id"):
                            course_dict.update(filtered_course)
                            break
                    matching_docs.append(course_dict)
            
            if matching_docs:
                # 지정된 개수로 제한
                matching_docs = matching_docs[:max_results]
                self.logger.info(f"필터링된 과정 기반 검색 결과: {len(matching_docs)}개 (최대 {max_results}개)")
                return matching_docs
        
        # 키워드 기반 검색
        query_keywords = query.lower().split()
        matching_docs = []
        
        for doc in all_docs:
            content = doc.get("page_content", "").lower()
            metadata = doc.get("metadata", {})
            
            # 키워드 매칭 점수 계산
            score = 0
            for keyword in query_keywords:
                if keyword in content:
                    score += 1
            
            if score > 0:
                course_dict = self._doc_to_course_dict_from_json(doc)
                course_dict["match_score"] = score
                matching_docs.append(course_dict)
        
        # 점수순으로 정렬
        matching_docs.sort(key=lambda x: x.get("match_score", 0), reverse=True)
        
        # 지정된 개수로 제한
        matching_docs = matching_docs[:max_results]
        self.logger.info(f"키워드 기반 검색 결과: {len(matching_docs)}개 (최대 {max_results}개)")
        return matching_docs
    
    def _doc_to_course_dict_from_json(self, doc_data: Dict) -> Dict:
        """JSON 문서 데이터를 과정 딕셔너리로 변환"""
        metadata = doc_data.get("metadata", {})
        return {
            "course_id": metadata.get("course_id"),
            "course_name": metadata.get("course_name", metadata.get("card_name")),
            "source": metadata.get("source"),
            "content": doc_data.get("page_content", ""),
            "target_skills": metadata.get("target_skills", []),
            "skill_relevance": metadata.get("skill_relevance"),
            "duration_hours": metadata.get("duration_hours", metadata.get("인정학습시간")),
            "difficulty_level": metadata.get("difficulty_level", metadata.get("난이도")),
            "department": metadata.get("department", metadata.get("학부")),
            "course_type": metadata.get("course_type", metadata.get("교육유형")),
            "평점": metadata.get("평점"),
            "이수자수": metadata.get("이수자수"),
            "카테고리명": metadata.get("카테고리명"),
            "채널명": metadata.get("채널명"),
            "표준과정": metadata.get("표준과정"),
            "url": metadata.get("url")  # URL 필드 추가
        }
    
    def _search_by_course_ids(self, course_ids: List[str], query: str, max_results: int = 15) -> List[Dict]:
        """특정 과정 ID들에 대한 VectorDB 검색 - 2개까지만 검색"""
        if not course_ids:
            return []
        
        # 각 course_id에 대해 검색하고 결과 통합
        all_docs = []
        for course_id in course_ids[:10]:  # 검색할 course_id는 최대 10개로 제한
            try:
                # 메타데이터 필터를 사용한 검색
                docs = self.education_vectorstore.similarity_search(
                    query, 
                    k=1,  # 각 과정당 1개씩만 가져와서 전체적으로 3개 제한 유지
                    filter={"course_id": course_id}
                )
                all_docs.extend(docs)
                # 이미 2개가 되면 중단
                if len(all_docs) >= 2:
                    break
            except Exception as e:
                self.logger.warning(f"Course ID {course_id} 검색 실패: {e}")
        
        # 일반 검색도 수행 (백업) - 2개로 제한
        if not all_docs:
            all_docs = self.education_vectorstore.similarity_search(query, k=2)
        
        # 결과를 2개로 제한
        all_docs = all_docs[:2]
        return [self._doc_to_course_dict(doc) for doc in all_docs]
    
    def _doc_to_course_dict(self, doc: Document) -> Dict:
        """VectorDB Document를 과정 딕셔너리로 변환"""
        metadata = doc.metadata or {}
        return {
            "course_id": metadata.get("course_id"),
            "course_name": metadata.get("course_name", metadata.get("card_name")),
            "source": metadata.get("source"),
            "content": doc.page_content,
            "target_skills": metadata.get("target_skills", []),
            "skill_relevance": metadata.get("skill_relevance"),
            "duration_hours": metadata.get("duration_hours", metadata.get("인정학습시간")),
            "difficulty_level": metadata.get("difficulty_level", metadata.get("난이도")),
            "department": metadata.get("department", metadata.get("학부")),
            "course_type": metadata.get("course_type", metadata.get("교육유형")),
            "평점": metadata.get("평점"),
            "이수자수": metadata.get("이수자수"),
            "카테고리명": metadata.get("카테고리명"),
            "채널명": metadata.get("채널명"),
            "표준과정": metadata.get("표준과정"),
            "url": metadata.get("url")  # URL 필드 추가
        }
    
    def _deduplicate_courses(self, courses: List[Dict]) -> List[Dict]:
        """College와 mySUNI 간 중복 과정 제거 (mySUNI 메타데이터 보존)"""
        if not courses:
            return []
        
        deduplicated = []
        seen_courses = set()
        
        # 우선순위: College > mySUNI (College가 더 상세한 정보 제공)
        def sort_priority(course):
            source_priority = 0 if course.get("source") == "college" else 1
            
            if course.get("source") == "college":
                relevance = course.get("skill_relevance", "")
                if relevance == "specialized":
                    relevance_priority = 0
                elif relevance == "recommended":
                    relevance_priority = 1
                else:  # common_required
                    relevance_priority = 2
            else:
                # mySUNI는 평점 기준 정렬
                rating = course.get("평점", 0)
                try:
                    rating = float(rating) if rating else 0
                except:
                    rating = 0
                relevance_priority = 5 - rating  # 평점이 높을수록 우선순위 높음
            
            return (source_priority, relevance_priority)
        
        sorted_courses = sorted(courses, key=sort_priority)
        
        for course in sorted_courses:
            course_signature = self._generate_course_signature(course)
            
            if course_signature not in seen_courses:
                # 중복 과정이 있는 경우 mySUNI 데이터를 College 과정에 통합
                if course_signature in self.course_deduplication_index:
                    duplicate_info = self.course_deduplication_index[course_signature]
                    
                    # College 과정이 우선이므로 mySUNI 데이터를 추가 정보로 병합
                    if course.get("source") == "college":
                        mysuni_data = self._find_mysuni_duplicate(duplicate_info, courses)
                        if mysuni_data:
                            course["mysuni_alternative"] = {
                                "available": True,
                                "card_name": mysuni_data.get("card_name"),
                                "평점": mysuni_data.get("평점"),
                                "이수자수": mysuni_data.get("이수자수"),
                                "난이도": mysuni_data.get("난이도"),
                                "인정학습시간": mysuni_data.get("인정학습시간"),
                                "카테고리명": mysuni_data.get("카테고리명"),
                                "채널명": mysuni_data.get("채널명")
                            }
                        else:
                            course["mysuni_alternative"] = {"available": False}
                    else:
                        # mySUNI 과정인 경우 원본 데이터 유지
                        course["mysuni_alternative"] = {"available": False}
                    
                    course["alternative_platforms"] = duplicate_info.get("platforms", [])
                else:
                    # 중복이 없는 과정인 경우
                    if course.get("source") == "mysuni":
                        course["mysuni_alternative"] = {"available": False}
                
                deduplicated.append(course)
                seen_courses.add(course_signature)
        
        self.logger.info(f"중복 제거 완료: {len(courses)}개 → {len(deduplicated)}개")
        return deduplicated
    
    def _generate_course_signature(self, course: Dict) -> str:
        """과정 중복 판별을 위한 시그니처 생성"""
        name = course.get("course_name", course.get("card_name", "")).lower().strip()
        skills = sorted(course.get("target_skills", []))
        
        # 유사한 과정명 정규화
        normalized_name = re.sub(r'[^\w\s]', '', name)
        normalized_name = re.sub(r'\s+', ' ', normalized_name)
        
        return f"{normalized_name}_{','.join(skills)}"
    
    def _find_mysuni_duplicate(self, duplicate_info: Dict, all_courses: List[Dict]) -> Dict:
        """중복 정보에서 mySUNI 과정 찾기"""
        mysuni_course_info = None
        for course_info in duplicate_info.get("courses", []):
            if course_info.get("platform") == "mySUNI":
                course_id = course_info.get("course_id")
                # 전체 과정 리스트에서 해당 mySUNI 과정 찾기
                for course in all_courses:
                    if (course.get("source") == "mysuni" and 
                        course.get("course_id") == course_id):
                        mysuni_course_info = course
                        break
                break
        
        return mysuni_course_info
    
    def _analyze_course_recommendations(self, courses: List[Dict]) -> Dict:
        """추천 과정 분석 결과 생성 (mySUNI 데이터 포함)"""
        if not courses:
            return {"message": "추천할 교육과정이 없습니다."}
        
        college_courses = [c for c in courses if c.get("source") == "college"]
        mysuni_courses = [c for c in courses if c.get("source") == "mysuni"]
        
        # College 과정 세분화 분석
        specialized_count = len([c for c in college_courses if c.get("skill_relevance") == "specialized"])
        recommended_count = len([c for c in college_courses if c.get("skill_relevance") == "recommended"])
        required_count = len([c for c in college_courses if c.get("skill_relevance") == "common_required"])
        
        # mySUNI 대안 정보 분석
        college_with_mysuni_alt = len([c for c in college_courses 
                                      if c.get("mysuni_alternative", {}).get("available")])
        
        # mySUNI 과정 평점 분석
        mysuni_ratings = []
        for c in mysuni_courses:
            rating = c.get("평점", 0)
            try:
                rating = float(rating) if rating else 0
                if rating > 0:
                    mysuni_ratings.append(rating)
            except:
                continue
        
        avg_mysuni_rating = sum(mysuni_ratings) / len(mysuni_ratings) if mysuni_ratings else 0
        
        # 이수자 수 합계
        total_enrollments = 0
        for course in mysuni_courses:
            enrollments_str = str(course.get("이수자수", "0"))
            try:
                enrollments = int(enrollments_str.replace(",", "")) if enrollments_str.replace(",", "").isdigit() else 0
                total_enrollments += enrollments
            except:
                continue
        
        return {
            "total_courses": len(courses),
            "college_courses": len(college_courses),
            "mysuni_courses": len(mysuni_courses),
            "skill_depth_analysis": {
                "specialized": specialized_count,
                "recommended": recommended_count, 
                "common_required": required_count
            },
            "learning_platforms": {
                "college_available": len(college_courses) > 0,
                "mysuni_available": len(mysuni_courses) > 0,
                "college_with_mysuni_alternatives": college_with_mysuni_alt
            },
            "mysuni_quality_metrics": {
                "average_rating": round(avg_mysuni_rating, 1),
                "total_enrollments": total_enrollments,
                "high_rated_courses": len([r for r in mysuni_ratings if r >= 4.5])
            }
        }
    
    def _generate_learning_path(self, courses: List[Dict]) -> List[Dict]:
        """학습 경로 제안 생성"""
        if not courses:
            return []
        
        path = []
        
        # 1단계: 공통 필수 과정
        required_courses = [c for c in courses if c.get("skill_relevance") == "common_required"]
        if required_courses:
            path.append({
                "step": 1,
                "level": "기초/필수",
                "courses": required_courses[:2],  # 최대 2개
                "description": "기본 지식 습득을 위한 필수 과정"
            })
        
        # 2단계: 추천 과정
        recommended_courses = [c for c in courses if c.get("skill_relevance") == "recommended"]
        if recommended_courses:
            path.append({
                "step": 2,
                "level": "확장/응용",
                "courses": recommended_courses[:3],  # 최대 3개
                "description": "관련 기술 확장을 위한 추천 과정"
            })
        
        # 3단계: 전문화 과정
        specialized_courses = [c for c in courses if c.get("skill_relevance") == "specialized"]
        if specialized_courses:
            path.append({
                "step": 3,
                "level": "전문/심화",
                "courses": specialized_courses[:2],  # 최대 2개
                "description": "전문성 강화를 위한 특화 과정"
            })
        
        # mySUNI 과정은 보완/대안으로 제시
        mysuni_courses = [c for c in courses if c.get("source") == "mysuni"]
        if mysuni_courses:
            path.append({
                "step": "보완",
                "level": "온라인/자율",
                "courses": mysuni_courses[:3],  # 최대 3개
                "description": "온라인으로 학습 가능한 보완 과정"
            })
        
        return path

    def _load_original_course_data(self):
        """원본 교육과정 상세 데이터 로드 (기존 속성 방식 사용)"""
        if not hasattr(self, 'original_mysuni_data'):
            try:
<<<<<<< HEAD
                mysuni_path = PathConfig.get_abs_path(PathConfig.MYSUNI_DETAILED)
=======
                mysuni_path = PathConfig.MYSUNI_DETAILED
>>>>>>> db7bf091
                with open(mysuni_path, "r", encoding="utf-8") as f:
                    self.original_mysuni_data = json.load(f)
                self.logger.info(f"mySUNI 원본 데이터 로드 완료: {len(self.original_mysuni_data)}개 - 경로: {mysuni_path}")
            except FileNotFoundError:
                self.logger.warning(f"mySUNI 원본 데이터 파일을 찾을 수 없습니다. - 경로: {PathConfig.MYSUNI_DETAILED}")
                self.original_mysuni_data = []
                
        if not hasattr(self, 'original_college_data'):
            try:
<<<<<<< HEAD
                college_path = PathConfig.get_abs_path(PathConfig.COLLEGE_DETAILED)
=======
                college_path = PathConfig.COLLEGE_DETAILED
>>>>>>> db7bf091
                with open(college_path, "r", encoding="utf-8") as f:
                    self.original_college_data = json.load(f)
                self.logger.info(f"College 원본 데이터 로드 완료: {len(self.original_college_data)}개 - 경로: {college_path}")
            except FileNotFoundError:
                self.logger.warning(f"College 원본 데이터 파일을 찾을 수 없습니다. - 경로: {PathConfig.COLLEGE_DETAILED}")
                self.original_college_data = []

    def _enrich_course_with_original_data(self, course: Dict) -> Dict:
        """VectorDB 검색 결과를 원본 데이터의 상세 정보로 보강"""
        self._load_original_course_data()
        
        course_id = course.get("course_id")
        source = course.get("source")
        
        if not course_id:
            return course
            
        # mySUNI 과정인 경우
        if source == "mysuni":
            for original in self.original_mysuni_data:
                if original.get("course_id") == course_id:
                    # 원본 데이터의 상세 정보로 업데이트
                    course.update({
                        "카테고리명": original.get("카테고리명"),
                        "채널명": original.get("채널명"),
                        "태그명": original.get("태그명"),
                        "난이도": original.get("난이도"),
                        "평점": original.get("평점"),
                        "이수자수": original.get("이수자수"),
                        "직무": original.get("직무", []),
                        "skillset": original.get("skillset", []),
                        "url": original.get("url")
                    })
                    break
                    
        # College 과정인 경우
        elif source == "college":
            for original in self.original_college_data:
                if original.get("course_id") == course_id:
                    # 원본 데이터의 상세 정보로 업데이트
                    course.update({
                        "학부": original.get("학부"),
                        "표준과정": original.get("표준과정"),
                        "사업별교육체계": original.get("사업별교육체계"),
                        "교육유형": original.get("교육유형"),
                        "학습유형": original.get("학습유형"),
                        "공개여부": original.get("공개여부"),
                        "특화직무": original.get("특화직무", []),
                        "추천직무": original.get("추천직무", []),
                        "공통필수직무": original.get("공통필수직무", []),
                        "url": original.get("url")
                    })
                    break
        
        return course
    
    def _get_preferred_education_source(self, query: str, user_profile: Dict, intent_analysis: Dict) -> str:
        """사용자의 교육과정 소스 선호도 감지"""
        # 1. 사용자 질문에서 명시적 언급 확인
        query_lower = query.lower()
        if 'mysuni' in query_lower or 'my suni' in query_lower:
            return 'mysuni'
        elif 'college' in query_lower or '컬리지' in query_lower:
            return 'college'
        
        # 2. 사용자 프로필에서 선호도 확인
        preferred_source = user_profile.get('preferred_education_source', '')
        if preferred_source in ['mysuni', 'college']:
            return preferred_source
        
        # 3. 의도 분석에서 선호도 확인
        intent_preferred = intent_analysis.get('preferred_source', '')
        if intent_preferred in ['mysuni', 'college']:
            return intent_preferred
        
        # 기본값: 선호도 없음
        return ''
    
    def _filter_by_preferred_source(self, courses: List[Dict], preferred_source: str) -> List[Dict]:
        """선호하는 교육과정 소스로 필터링"""
        if not preferred_source or not courses:
            return courses
        
        # 선호 소스의 과정들 먼저 추출
        preferred_courses = [course for course in courses if course.get('source') == preferred_source]
        
        # 선호 소스의 과정이 충분히 있으면 그것만 반환 (최소 2개)
        if len(preferred_courses) >= 2:
            self.logger.info(f"{preferred_source} 과정 {len(preferred_courses)}개로 필터링")
            return preferred_courses[:2]  # 2개로 제한
        
        # 선호 소스의 과정이 부족하면 다른 소스도 포함하되 선호 소스 우선 정렬
        other_courses = [course for course in courses if course.get('source') != preferred_source]
        result = preferred_courses + other_courses[:2-len(preferred_courses)]  # 최대 2개까지
        
        self.logger.info(f"{preferred_source} 우선 필터링: {len(preferred_courses)}개 + 기타 {len(result)-len(preferred_courses)}개")
        return result[:2]  # 최종적으로 2개 제한


class NewsRetrieverAgent:
    """
    📰 뉴스 검색 에이전트
    
    AI, 금융, 반도체, 제조 도메인별 최신 뉴스 정보를 검색하여
    업계 트렌드와 채용 정보를 제공하는 전문 에이전트입니다.
    
    🔄 주요 기능:
    - 도메인별 뉴스 분류 및 검색
    - 의도 분석 기반 맞춤형 뉴스 추천
    - 유사도 기반 관련 뉴스 필터링
    - 최신 업계 트렌드 및 채용 정보 제공
    - 런타임에서 직접 ChromaDB 접근 (NewsDataProcessor 비의존)
    
    📊 검색 대상:
    - AI 도메인: AI 개발자 채용, 생성형 AI, 의료 AI 등
    - 금융 도메인: 핀테크, 블록체인, 디지털 금융 등
    - 반도체 도메인: 반도체 설계, 차세대 메모리 등
    - 제조 도메인: 스마트팩토리, IoT, 배터리 관리 등
    """
    
    def __init__(self):
        """
        NewsRetrieverAgent 초기화
        - 런타임에서 직접 ChromaDB에 접근
        - NewsDataProcessor에 의존하지 않음
        """
        self.logger = logging.getLogger(__name__)
        
        # 뉴스 벡터 스토어 경로 설정
        self.news_vector_store_path = PathConfig.get_abs_path(PathConfig.NEWS_VECTOR_STORE)
        
        # ChromaDB 클라이언트 직접 초기화 (지연 로딩)
        self.chroma_client = None
        self.news_collection = None
        
        # 뉴스 검색 관련 키워드 매핑
        self.domain_keywords = {
            "AI": ["AI", "인공지능", "머신러닝", "딥러닝", "생성형", "ChatGPT", "LLM", "자연어처리", "NLP", "데이터사이언티스트"],
            "금융": ["핀테크", "블록체인", "디지털금융", "DeFi", "스마트컨트랙트", "암호화폐", "토스", "카카오페이"],
            "반도체": ["반도체", "메모리", "DRAM", "NAND", "삼성전자", "SK하이닉스", "설계", "엔지니어", "칩"],
            "제조": ["제조", "스마트팩토리", "IoT", "자동차", "배터리", "전기차", "BMS", "현대자동차", "LG"]
        }
    
    def _initialize_vectorstore(self) -> bool:
        """
        뉴스 벡터 스토어를 초기화합니다.
        NewsDataProcessor와 동일한 방식으로 ChromaDB 클라이언트에 직접 접근합니다.
        
        Returns:
            bool: 초기화 성공 여부
        """
        if self.chroma_client is None or self.news_collection is None:
            try:
                import chromadb
                from chromadb.config import Settings
                
                # ChromaDB 클라이언트 직접 초기화 (NewsDataProcessor와 동일한 방식)
                self.chroma_client = chromadb.PersistentClient(
                    path=self.news_vector_store_path,
                    settings=Settings(
                        allow_reset=True,
                        anonymized_telemetry=False
                    )
                )
                
                # 뉴스 컬렉션 가져오기
                self.news_collection = self.chroma_client.get_collection("news_articles")
                
                self.logger.info(f"뉴스 컬렉션 초기화 완료: {self.news_vector_store_path}")
                return True
                
            except Exception as e:
                self.logger.error(f"뉴스 벡터 스토어 초기화 실패: {e}")
                return False
        return True
    
    def search_relevant_news(self, query: str, intent_analysis: dict = None, n_results: int = 2) -> list:
        """
        의도 분석 결과를 바탕으로 관련 뉴스를 검색합니다.
        ChromaDB 클라이언트에 직접 접근하여 검색을 수행합니다.
        
        Args:
            query: 검색 질의
            intent_analysis: 의도 분석 결과 딕셔너리
            n_results: 반환할 결과 수 (기본값: 2)
            
        Returns:
            list: 검색된 뉴스 데이터 리스트
                [
                    {
                        "title": "뉴스 제목",
                        "domain": "도메인 (AI/금융/반도체/제조)",
                        "category": "카테고리",
                        "content": "뉴스 내용 (300자 제한)",
                        "published_date": "발행일",
                        "source": "출처",
                        "similarity_score": "유사도 점수"
                    }
                ]
        """
        try:
            # 뉴스 벡터 스토어 초기화
            if not self._initialize_vectorstore():
                return []
            
            # 검색 쿼리 최적화
            search_query = self._optimize_search_query(query, intent_analysis)
            
            # 🔍 ChromaDB 컬렉션에서 직접 검색 수행
            results = self.news_collection.query(
                query_texts=[search_query],
                n_results=n_results,
                include=['documents', 'metadatas', 'distances']
            )
            
            # 검색 결과 가공
            processed_news = self._process_chromadb_results(results)
            
            self.logger.info(f"뉴스 검색 완료: {len(processed_news)}개 (쿼리: {search_query[:50]}...)")
            return processed_news
            
        except Exception as e:
            self.logger.error(f"뉴스 검색 중 오류: {e}")
            return []
    
    def _optimize_search_query(self, query: str, intent_analysis: dict = None) -> str:
        """
        의도 분석 결과를 활용하여 검색 쿼리를 최적화합니다.
        
        Args:
            query: 원본 질의
            intent_analysis: 의도 분석 결과
            
        Returns:
            str: 최적화된 검색 쿼리
        """
        search_query = query
        
        if intent_analysis:
            # 키워드 추출 및 추가
            keywords = []
            
            # 커리어 관련 키워드 추가
            if intent_analysis.get("career_history"):
                keywords.extend(intent_analysis["career_history"][:2])
            
            # 관심사 키워드 추가
            if intent_analysis.get("interests"):
                keywords.extend(intent_analysis["interests"][:2])
            
            # 도메인 관련 키워드 강화
            detected_domain = self._detect_domain_from_query(query)
            if detected_domain and detected_domain in self.domain_keywords:
                domain_keywords = self.domain_keywords[detected_domain][:2]
                keywords.extend(domain_keywords)
            
            # 최종 쿼리 구성
            if keywords:
                search_query = f"{query} {' '.join(keywords)}"
        
        return search_query
    
    def _detect_domain_from_query(self, query: str) -> str:
        """
        쿼리에서 도메인을 감지합니다.
        
        Args:
            query: 검색 질의
            
        Returns:
            str: 감지된 도메인 (AI/금융/반도체/제조) 또는 빈 문자열
        """
        query_lower = query.lower()
        
        for domain, keywords in self.domain_keywords.items():
            for keyword in keywords:
                if keyword.lower() in query_lower:
                    return domain
        
        return ""
    
    def _process_chromadb_results(self, results: dict) -> list:
        """
        ChromaDB 검색 결과를 가공하고 필터링합니다.
        
        Args:
            results: ChromaDB query 결과
            
        Returns:
            list: 가공된 뉴스 데이터 리스트
        """
        processed_news = []
        
        if results['documents'] and results['documents'][0]:
            for i in range(len(results['documents'][0])):
                try:
                    metadata = results['metadatas'][0][i]
                    distance = results['distances'][0][i]
                    
                    # 유사도 계산 (거리를 유사도로 변환)
                    similarity_score = max(0, 1 - distance) if distance <= 1 else 0
                    
                    # 뉴스 정보 재구성
                    news_info = {
                        "title": metadata.get('title', ''),
                        "domain": metadata.get('domain', ''),
                        "category": metadata.get('category', ''),
                        "content": self._extract_content_from_document(results['documents'][0][i]),
                        "published_date": metadata.get('published_date', ''),
                        "source": metadata.get('source', ''),
                        "similarity_score": round(similarity_score, 3)
                    }
                    
                    # 기본 품질 필터링 (제목이 있는 뉴스만)
                    if news_info["title"]:
                        processed_news.append(news_info)
                        
                except Exception as e:
                    self.logger.warning(f"뉴스 결과 처리 중 오류: {e}")
                    continue
        
        return processed_news
    
    def _extract_content_from_document(self, document: str) -> str:
        """
        임베딩된 문서에서 실제 뉴스 내용을 추출합니다.
        
        Args:
            document: 임베딩된 전체 문서 텍스트
            
        Returns:
            str: 추출된 뉴스 내용 (300자 제한)
        """
        # "내용:" 이후의 텍스트 추출
        if "내용:" in document:
            content = document.split("내용:")[-1].strip()
        else:
            content = document
        
        # 길이 제한 (300자)
        if len(content) > 300:
            content = content[:300] + "..."
        
        return content
    
    def get_news_by_domain(self, domain: str, n_results: int = 2) -> list:
        """
        특정 도메인의 뉴스를 검색합니다.
        ChromaDB 클라이언트에 직접 접근하여 도메인 필터링된 검색을 수행합니다.
        
        Args:
            domain: 도메인 (AI/금융/반도체/제조)
            n_results: 반환할 결과 수
            
        Returns:
            list: 해당 도메인의 뉴스 리스트
        """
        if domain not in self.domain_keywords:
            self.logger.warning(f"지원하지 않는 도메인: {domain}")
            return []
        
        try:
            # 뉴스 벡터 스토어 초기화
            if not self._initialize_vectorstore():
                return []
            
            # 도메인별 키워드로 검색 쿼리 구성
            domain_query = " ".join(self.domain_keywords[domain][:3])
            
            # ChromaDB에서 도메인 필터링 검색
            results = self.news_collection.query(
                query_texts=[domain_query],
                n_results=n_results * 2,  # 필터링을 위해 더 많이 가져옴
                where={"domain": domain},  # 도메인 메타데이터 필터링
                include=['documents', 'metadatas', 'distances']
            )
            
            # 검색 결과 가공
            processed_news = self._process_chromadb_results(results)
            
            # 결과 수 제한
            return processed_news[:n_results]
            
        except Exception as e:
            self.logger.error(f"도메인별 뉴스 검색 중 오류: {e}")
            # 필터링 실패 시 일반 검색으로 폴백
            domain_query = " ".join(self.domain_keywords[domain][:3])
            return self.search_relevant_news(domain_query, n_results=n_results)
    
    def get_latest_industry_trends(self, user_profile: dict = None) -> dict:
        """
        사용자 프로필을 기반으로 최신 업계 트렌드를 제공합니다.
        
        Args:
            user_profile: 사용자 프로필 정보
            
        Returns:
            dict: 도메인별 최신 트렌드 뉴스
        """
        trends = {}
        
        # 사용자 관심 도메인 파악
        interested_domains = self._extract_interested_domains(user_profile)
        
        # 각 도메인별 최신 뉴스 수집
        for domain in interested_domains:
            domain_news = self.get_news_by_domain(domain, n_results=2)
            if domain_news:
                trends[domain] = domain_news
        
        return trends
    
    def _extract_interested_domains(self, user_profile: dict = None) -> list:
        """
        사용자 프로필에서 관심 도메인을 추출합니다.
        
        Args:
            user_profile: 사용자 프로필 정보
            
        Returns:
            list: 관심 도메인 리스트
        """
        if not user_profile:
            return ["AI", "금융", "반도체", "제조"]  # 기본 모든 도메인
        
        interested_domains = []
        
        # 사용자 관심사나 경력에서 도메인 추출
        interests = user_profile.get("interests", [])
        career = user_profile.get("career", "")
        
        combined_text = " ".join(interests) + " " + career
        
        for domain in self.domain_keywords.keys():
            domain_keywords = self.domain_keywords[domain]
            if any(keyword.lower() in combined_text.lower() for keyword in domain_keywords):
                interested_domains.append(domain)
        
        # 관심 도메인이 없으면 모든 도메인 반환
        return interested_domains if interested_domains else ["AI", "금융", "반도체", "제조"]<|MERGE_RESOLUTION|>--- conflicted
+++ resolved
@@ -1,5 +1,4 @@
 # app/graphs/agents/retriever.py
-<<<<<<< HEAD
 """
 * @className : CareerEnsembleRetrieverAgent
 * @description : 커리어 앙상블 리트리버 에이전트 모듈
@@ -38,8 +37,6 @@
 *  
 * Copyright (C) by G-Navi AI System All right reserved.
 """
-=======
->>>>>>> db7bf091
 
 import os
 import json
@@ -61,36 +58,11 @@
 from dotenv import load_dotenv
 load_dotenv()
 
-<<<<<<< HEAD
-=======
 
->>>>>>> db7bf091
 # ==================== 📂 경로 설정 (수정 필요시 여기만 변경) ====================
 class PathConfig:
     """
     모든 경로 설정을 한 곳에서 관리하는 클래스
-<<<<<<< HEAD
-    경로 변경이 필요할 때는 이 부분만 수정하면 됩니다.
-    """
-    BASE_DIR = os.path.dirname(os.path.dirname(__file__))  # app 디렉토리
-    
-    # 📊 벡터 스토어 경로 (Chroma DB 저장소)
-    CAREER_VECTOR_STORE = "../../storage/vector_stores/career_data"           # 커리어 사례 벡터 데이터베이스
-    EDUCATION_VECTOR_STORE = "../../storage/vector_stores/education_courses"  # 교육과정 벡터 데이터베이스
-    NEWS_VECTOR_STORE = "../../storage/vector_stores/news_data"               # 뉴스 데이터 벡터 데이터베이스
-    
-    # 🗄️ 캐시 경로 (임베딩 캐시)
-    CAREER_EMBEDDING_CACHE = "../../storage/cache/embedding_cache"            # 커리어 사례 임베딩 캐시 저장소
-    EDUCATION_EMBEDDING_CACHE = "../../storage/cache/education_embedding_cache" # 교육과정 임베딩 캐시 저장소
-    
-    # 📄 문서 경로 (JSON 데이터 파일들)
-    CAREER_DOCS = "../../storage/docs/career_history.json"                    # 커리어 히스토리 원본 데이터
-    EDUCATION_DOCS = "../../storage/docs/education_courses.json"              # 교육과정 문서 데이터2
-    SKILL_MAPPING = "../../storage/docs/skill_education_mapping.json"         # 스킬-교육과정 매핑 테이블
-    COURSE_DEDUPLICATION = "../../storage/docs/course_deduplication_index.json"  # 과정 중복 제거 인덱스
-    MYSUNI_DETAILED = "../../storage/docs/mysuni_courses_detailed.json"       # mySUNI 과정 상세 정보
-    COLLEGE_DETAILED = "../../storage/docs/college_courses_detailed.json"     # College 과정 상세 정보
-=======
     K8s 환경에서는 PVC 마운트 경로를 우선 사용하고, 로컬 환경에서는 기존 경로를 사용합니다.
     """
     BASE_DIR = os.path.dirname(os.path.dirname(__file__))  # app 디렉토리
@@ -152,14 +124,11 @@
         cls.COMPANY_VISION = cls._get_smart_docs_path("company_vision.json")
         cls.MYSUNI_DETAILED = cls._get_smart_docs_path("mysuni_courses_detailed.json")
         cls.COLLEGE_DETAILED = cls._get_smart_docs_path("college_courses_detailed.json")
->>>>>>> db7bf091
     
     @classmethod
     def get_abs_path(cls, relative_path: str) -> str:
         """상대 경로를 절대 경로로 변환"""
         return os.path.abspath(os.path.join(os.path.dirname(__file__), relative_path))
-<<<<<<< HEAD
-=======
     
     @classmethod
     def log_current_environment(cls):
@@ -210,7 +179,6 @@
 
 # 클래스 로드 시 경로 초기화 실행
 PathConfig._init_paths()
->>>>>>> db7bf091
 
 # ==================== 📂 경로 설정 끝 ====================
 
@@ -233,49 +201,6 @@
             persist_directory: 커리어 벡터 스토어 경로 (기본값: PathConfig.CAREER_VECTOR_STORE)
             cache_directory: 커리어 임베딩 캐시 경로 (기본값: PathConfig.CAREER_EMBEDDING_CACHE)
         """
-<<<<<<< HEAD
-        # 경로 설정 (PathConfig 사용)
-        self.persist_directory = PathConfig.get_abs_path(
-            persist_directory or PathConfig.CAREER_VECTOR_STORE
-        )                                                                            # 커리어 벡터 스토어 절대 경로
-        self.career_cache_directory = PathConfig.get_abs_path(
-            cache_directory or PathConfig.CAREER_EMBEDDING_CACHE
-        )                                                                            # 커리어 임베딩 캐시 절대 경로
-        self.base_dir = PathConfig.BASE_DIR                                          # 기본 디렉토리 경로
-        self.logger = logging.getLogger(__name__)                                    # 로거 인스턴스
-        
-        # 디렉토리 생성
-        os.makedirs(self.persist_directory, exist_ok=True)                           # 벡터 스토어 디렉토리 생성
-        os.makedirs(self.career_cache_directory, exist_ok=True)                      # 커리어 캐시 디렉토리 생성
-
-        # 커리어 전용 임베딩 설정
-        self.base_embeddings = OpenAIEmbeddings(                                     # OpenAI 기본 임베딩 모델
-            model="text-embedding-3-small",
-            dimensions=1536
-        )
-        self.career_cached_embeddings = CacheBackedEmbeddings.from_bytes_store(      # 커리어 전용 캐시 기반 임베딩 래퍼
-            self.base_embeddings,
-            LocalFileStore(self.career_cache_directory),
-            namespace="career_embeddings"
-        )
-        
-        # 교육과정 전용 임베딩 설정
-        self.education_cache_directory = PathConfig.get_abs_path(PathConfig.EDUCATION_EMBEDDING_CACHE)
-        os.makedirs(self.education_cache_directory, exist_ok=True)
-        self.education_cached_embeddings = CacheBackedEmbeddings.from_bytes_store(   # 교육과정 전용 캐시 기반 임베딩 래퍼
-            self.base_embeddings,
-            LocalFileStore(self.education_cache_directory),
-            namespace="education_embeddings"
-        )
-        self.vectorstore = None                                                      # Chroma 벡터 스토어 인스턴스 
-        self.ensemble_retriever = None                                               # 앙상블 리트리버 인스턴스
-        
-        # 교육과정 관련 경로 설정 (PathConfig 사용)
-        self.education_persist_dir = PathConfig.get_abs_path(PathConfig.EDUCATION_VECTOR_STORE)    # 교육과정 벡터 스토어 경로
-        self.education_docs_path = PathConfig.get_abs_path(PathConfig.EDUCATION_DOCS)              # 교육과정 문서 파일 경로
-        self.skill_mapping_path = PathConfig.get_abs_path(PathConfig.SKILL_MAPPING)                # 스킬-교육과정 매핑 파일 경로
-        self.deduplication_index_path = PathConfig.get_abs_path(PathConfig.COURSE_DEDUPLICATION)   # 과정 중복제거 인덱스 파일 경로
-=======
         # 로거 초기화
         self.logger = logging.getLogger(__name__)
         
@@ -340,7 +265,6 @@
         
         # 회사 비전 관련 경로 설정
         self.company_vision_path = PathConfig.COMPANY_VISION
->>>>>>> db7bf091
         
         # 지연 로딩 속성
         self.education_vectorstore = None
@@ -413,13 +337,8 @@
             search_type="similarity",
             search_kwargs={"k": 2}
         )
-<<<<<<< HEAD
-        # BM25용 docs 로드 (PathConfig 사용)
-        docs_path = PathConfig.get_abs_path(PathConfig.CAREER_DOCS)
-=======
         # BM25용 docs 로드
         docs_path = PathConfig.CAREER_DOCS
->>>>>>> db7bf091
         all_docs = []
         try:
             with open(docs_path, 'r', encoding='utf-8') as f:
@@ -440,28 +359,12 @@
             retrievers=retrievers,
             weights=weights
         )
-<<<<<<< HEAD
-        self.logger.info(f"Career 앙상블 리트리버 준비 완료 (JSON 문서 수: {len(all_docs)})")
-        
-        # Vector Store에 실제 저장된 데이터 개수 확인
-        try:
-            collection = self.vectorstore._collection
-            total_count = collection.count()
-            print(f"✅ [커리어 사례 VectorDB] 초기화 완료 - JSON: {len(all_docs)}개, Vector Store: {total_count}개")
-        except Exception as e:
-            print(f"✅ [커리어 사례 VectorDB] 초기화 완료 - JSON: {len(all_docs)}개, Vector Store: 개수 확인 실패({e})")
-
-    def retrieve(self, query: str, k: int = 2):
-        """앙상블 리트리버로 검색 + 시간 기반 필터링"""
-        print(f"🔍 [커리어 사례 검색] 시작 - '{query}' (요청 개수: {k})")
-=======
         self.logger.info(f"로컬 Career 앙상블 리트리버 준비 완료 (문서 수: {len(all_docs)})")
         print(f"✅ [로컬 커리어 사례 VectorDB] 초기화 완료")
 
     def retrieve(self, query: str, k: int = 3):
         """앙상블 리트리버로 검색 (기본 3개 결과) + 시간 기반 필터링"""
         print(f"🔍 [커리어 사례 검색] 시작 - '{query}'")
->>>>>>> db7bf091
         
         if not self.ensemble_retriever:
             print(f"❌ [커리어 사례 검색] 앙상블 리트리버가 없음")
@@ -584,15 +487,19 @@
         else:
             final_docs = all_docs[:k]
         
-        print(f"✅ [커리어 사례 검색] 완료: 요청 {k}개 → 실제 반환 {len(final_docs)}개")
-        
-        # 최종 결과의 employee_id 출력
-        employee_ids = []
-        for doc in final_docs:
-            metadata = getattr(doc, 'metadata', {})
-            emp_id = metadata.get('employee_id', 'Unknown')
-            employee_ids.append(emp_id)
-        print(f"🔍 DEBUG - 최종 반환된 Employee IDs: {employee_ids}")
+        # 회사 비전 정보를 결과에 추가 (커리어 관련 질문인 경우)
+        career_keywords = ['커리어', '진로', '성장', '발전', '목표', '방향', '계획', '비전', '미래', '회사', '조직']
+        if any(keyword in query.lower() for keyword in career_keywords):
+            company_vision = self._load_company_vision()
+            if company_vision:
+                # 회사 비전을 Document 형태로 추가
+                vision_content = self._format_company_vision_for_context(company_vision)
+                vision_doc = Document(
+                    page_content=vision_content,
+                    metadata={"type": "company_vision", "source": "company_vision.json"}
+                )
+                final_docs.append(vision_doc)
+                self.logger.info("회사 비전 정보가 검색 결과에 추가되었습니다.")
         
         print(f"✅ [커리어 사례 검색] 완료: {len(final_docs)}개 결과 반환")
         return final_docs
@@ -744,9 +651,6 @@
             self._load_deduplication_index()
     
     def _initialize_education_vectorstore(self):
-<<<<<<< HEAD
-        """교육과정 VectorDB 초기화 (교육과정 전용 캐시 사용)"""
-=======
         """교육과정 VectorDB 초기화 (환경별 분기)"""
         if self.is_k8s:
             self._initialize_k8s_education_vectorstore()
@@ -771,24 +675,10 @@
     
     def _initialize_local_education_vectorstore(self):
         """로컬 환경: 기존 로컬 교육과정 ChromaDB 초기화"""
->>>>>>> db7bf091
         try:
             if os.path.exists(self.education_persist_dir):
                 self.education_vectorstore = Chroma(
                     persist_directory=self.education_persist_dir,
-<<<<<<< HEAD
-                    embedding_function=self.education_cached_embeddings,  # 교육과정 전용 캐시 사용
-                    collection_name="education_courses"
-                )
-                self.logger.info("교육과정 VectorDB 로드 완료 (교육과정 전용 캐시 적용)")
-                print(f"✅ [교육과정 VectorDB] 초기화 완료 (전용 캐시 적용)")
-            else:
-                self.logger.warning("교육과정 VectorDB가 존재하지 않습니다. utils/education_data_processor.py를 실행해주세요.")
-                print(f"⚠️  [교육과정 VectorDB] 없음 - JSON 파일로 폴백 검색 진행")
-        except Exception as e:
-            self.logger.error(f"교육과정 VectorDB 로드 실패: {e}")
-            print(f"❌ [교육과정 VectorDB] 로드 실패: {e} - JSON 파일로 폴백 검색 진행")
-=======
                     embedding_function=self.education_cached_embeddings,
                     collection_name="education_courses"
                 )
@@ -800,7 +690,6 @@
         except Exception as e:
             self.logger.error(f"로컬 교육과정 VectorDB 로드 실패: {e}")
             print(f"❌ [로컬 교육과정 VectorDB] 로드 실패: {e}")
->>>>>>> db7bf091
             self.education_vectorstore = None
     
     def _load_skill_education_mapping(self):
@@ -831,89 +720,10 @@
             self.logger.error(f"중복 제거 인덱스 로드 실패: {e}")
             self.course_deduplication_index = {}
     
-<<<<<<< HEAD
     def search_education_courses(self, query: str, user_profile: Dict, intent_analysis: Dict, max_results: int = 15) -> Dict:
         """교육과정 검색 메인 함수 - 지정된 개수까지 검색"""
         print(f"🔍 [교육과정 검색] 시작 - '{query}' (최대 {max_results}개)")
-=======
-    def _load_company_vision(self):
-        """회사 비전 데이터 로드"""
-        if self.company_vision_data is not None:
-            return self.company_vision_data
-            
-        try:
-            if os.path.exists(self.company_vision_path):
-                with open(self.company_vision_path, "r", encoding="utf-8") as f:
-                    self.company_vision_data = json.load(f)
-                self.logger.info("회사 비전 데이터 로드 완료")
-            else:
-                self.company_vision_data = {}
-                self.logger.warning("회사 비전 파일이 없습니다.")
-        except Exception as e:
-            self.logger.error(f"회사 비전 데이터 로드 실패: {e}")
-            self.company_vision_data = {}
-        
-        return self.company_vision_data
-    
-    def _format_company_vision_for_context(self, vision_data: Dict) -> str:
-        """회사 비전 데이터를 컨텍스트용 텍스트로 포맷팅"""
-        if not vision_data:
-            return ""
-        
-        sections = []
-        
-        # 회사 기본 정보
-        if vision_data.get('company_name'):
-            sections.append(f"회사명: {vision_data['company_name']}")
-        
-        # 비전
-        if vision_data.get('vision'):
-            vision = vision_data['vision']
-            sections.append(f"비전: {vision.get('title', '')}")
-            if vision.get('description'):
-                sections.append(f"비전 설명: {vision['description']}")
-        
-        # 핵심 가치
-        if vision_data.get('core_values'):
-            values_text = []
-            for value in vision_data['core_values']:
-                values_text.append(f"- {value.get('name', '')}: {value.get('description', '')}")
-            if values_text:
-                sections.append("핵심 가치:\n" + "\n".join(values_text))
-        
-        # 전략 방향
-        if vision_data.get('strategic_directions'):
-            strategy_text = []
-            for direction in vision_data['strategic_directions']:
-                strategy_text.append(f"- {direction.get('category', '')}: {direction.get('description', '')}")
-            if strategy_text:
-                sections.append("전략 방향:\n" + "\n".join(strategy_text))
-        
-        # 인재 개발
-        if vision_data.get('talent_development'):
-            talent = vision_data['talent_development']
-            sections.append(f"인재 개발 철학: {talent.get('philosophy', '')}")
-            if talent.get('focus_areas'):
-                focus_text = []
-                for area in talent['focus_areas']:
-                    focus_text.append(f"- {area.get('area', '')}: {area.get('description', '')}")
-                if focus_text:
-                    sections.append("역량 개발 중점 영역:\n" + "\n".join(focus_text))
-        
-        # 커리어 가이드 원칙
-        if vision_data.get('career_guidance_principles'):
-            principles_text = []
-            for principle in vision_data['career_guidance_principles']:
-                principles_text.append(f"- {principle.get('principle', '')}: {principle.get('description', '')}")
-            if principles_text:
-                sections.append("커리어 가이드 원칙:\n" + "\n".join(principles_text))
-        
-        return "\n\n".join(sections)
-
-    def search_education_courses(self, query: str, user_profile: Dict, intent_analysis: Dict) -> Dict:
-        """교육과정 검색 메인 함수 - 최대 3개까지만 검색"""
         print(f"🔍 [교육과정 검색] 시작 - '{query}'")
->>>>>>> db7bf091
         self._load_education_resources()
         
         try:
@@ -1396,11 +1206,7 @@
         """원본 교육과정 상세 데이터 로드 (기존 속성 방식 사용)"""
         if not hasattr(self, 'original_mysuni_data'):
             try:
-<<<<<<< HEAD
-                mysuni_path = PathConfig.get_abs_path(PathConfig.MYSUNI_DETAILED)
-=======
                 mysuni_path = PathConfig.MYSUNI_DETAILED
->>>>>>> db7bf091
                 with open(mysuni_path, "r", encoding="utf-8") as f:
                     self.original_mysuni_data = json.load(f)
                 self.logger.info(f"mySUNI 원본 데이터 로드 완료: {len(self.original_mysuni_data)}개 - 경로: {mysuni_path}")
@@ -1410,11 +1216,7 @@
                 
         if not hasattr(self, 'original_college_data'):
             try:
-<<<<<<< HEAD
-                college_path = PathConfig.get_abs_path(PathConfig.COLLEGE_DETAILED)
-=======
                 college_path = PathConfig.COLLEGE_DETAILED
->>>>>>> db7bf091
                 with open(college_path, "r", encoding="utf-8") as f:
                     self.original_college_data = json.load(f)
                 self.logger.info(f"College 원본 데이터 로드 완료: {len(self.original_college_data)}개 - 경로: {college_path}")
