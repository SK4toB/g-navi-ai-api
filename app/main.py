--- conflicted
+++ resolved
@@ -32,15 +32,13 @@
 from contextlib import asynccontextmanager
 from app.api.v1.api import api_router
 from app.config.settings import settings
-<<<<<<< HEAD
-from app.core.dependencies import get_service_container
-=======
 from dotenv import load_dotenv
 import os
 
 # 환경변수 로드 (최상단에 위치)
 load_dotenv()
->>>>>>> db7bf091
+
+from app.core.dependencies import get_service_container
 
 
 @asynccontextmanager
