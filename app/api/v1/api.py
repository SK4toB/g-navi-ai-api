--- conflicted
+++ resolved
@@ -1,7 +1,3 @@
-<<<<<<< HEAD
-# app/api/v1/api.py 업데이트
-# API 라우터 모음
-=======
 # app/api/v1/api.py
 """
 * @className : API Router
@@ -23,7 +19,6 @@
 *  
 * Copyright (C) by G-Navi AI System All right reserved.
 """
->>>>>>> ab61bbfe
 
 # app/api/v1/api.py
 from fastapi import APIRouter
